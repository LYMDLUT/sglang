--- conflicted
+++ resolved
@@ -163,11 +163,8 @@
         TestFile("test_gpt_oss_4gpu.py", 300),
         TestFile("test_local_attn.py", 411),
         TestFile("test_multi_instance_release_memory_occupation.py", 64),
-<<<<<<< HEAD
+        TestFile("test_pp_single_node.py", 481),
         TestFile("lora/test_lora_llama4.py", 600),
-=======
-        TestFile("test_pp_single_node.py", 481),
->>>>>>> d7056c52
     ],
     "per-commit-8-gpu-h200": [
         TestFile("lora/test_lora_llama4.py", 400),
