# Copyright 2023-2024 SGLang Team
# Licensed under the Apache License, Version 2.0 (the "License");
# you may not use this file except in compliance with the License.
# You may obtain a copy of the License at
#
#     http://www.apache.org/licenses/LICENSE-2.0
#
# Unless required by applicable law or agreed to in writing, software
# distributed under the License is distributed on an "AS IS" BASIS,
# WITHOUT WARRANTIES OR CONDITIONS OF ANY KIND, either express or implied.
# See the License for the specific language governing permissions and
# limitations under the License.
# ==============================================================================

# Adapted from:
# https://github.com/vllm-project/vllm/blob/fb6af8bc086328ca6659e72d11ffd4309ce4de22/vllm/model_executor/models/deepseek_v2.py
"""Inference-only DeepseekV2 model."""

import concurrent.futures
import logging
import os
from enum import IntEnum, auto
from typing import Any, Dict, Iterable, Optional, Tuple, Union

import torch
import torch.nn.functional as F
from torch import nn
from tqdm import tqdm
from transformers import PretrainedConfig

from sglang.srt.distributed import (
    get_moe_expert_parallel_world_size,
    get_pp_group,
    get_tensor_model_parallel_world_size,
    parallel_state,
    tensor_model_parallel_all_reduce,
)
from sglang.srt.distributed.device_communicators.pynccl_allocator import (
    use_symmetric_memory,
)
from sglang.srt.eplb.expert_distribution import get_global_expert_distribution_recorder
from sglang.srt.eplb.expert_location import ModelConfigForExpertLocation
from sglang.srt.eplb.expert_location_dispatch import ExpertLocationDispatchInfo
from sglang.srt.layers.activation import SiluAndMul
from sglang.srt.layers.amx_utils import PackWeightMethod
from sglang.srt.layers.communicator import (
    LayerCommunicator,
    LayerScatterModes,
    enable_moe_dense_fully_dp,
)
from sglang.srt.layers.dp_attention import (
    get_attention_tp_rank,
    get_attention_tp_size,
    is_dp_attention_enabled,
)
from sglang.srt.layers.layernorm import RMSNorm
from sglang.srt.layers.linear import (
    ColumnParallelLinear,
    MergedColumnParallelLinear,
    ReplicatedLinear,
    RowParallelLinear,
)
from sglang.srt.layers.logits_processor import LogitsProcessor
from sglang.srt.layers.moe import (
    get_deepep_mode,
    get_moe_a2a_backend,
    should_use_flashinfer_cutlass_moe_fp4_allgather,
    should_use_flashinfer_trtllm_moe,
)
from sglang.srt.layers.moe.ep_moe.layer import DeepEPMoE, get_moe_impl_class
from sglang.srt.layers.moe.fused_moe_triton.layer import FusedMoE
from sglang.srt.layers.moe.topk import TopK, TopKOutputFormat
from sglang.srt.layers.quantization import deep_gemm_wrapper
from sglang.srt.layers.quantization.base_config import QuantizationConfig
from sglang.srt.layers.quantization.fp8_kernel import (
    is_fp8_fnuz,
    per_tensor_quant_mla_fp8,
    per_token_group_quant_mla_deep_gemm_masked_fp8,
)
from sglang.srt.layers.quantization.fp8_utils import (
    block_quant_dequant,
    block_quant_to_tensor_quant,
    channel_quant_to_tensor_quant,
    normalize_e4m3fn_to_e4m3fnuz,
    requant_weight_ue8m0_inplace,
)
from sglang.srt.layers.quantization.int8_utils import (
    block_dequant as int8_block_dequant,
)
from sglang.srt.layers.radix_attention import RadixAttention
from sglang.srt.layers.rotary_embedding import get_rope_wrapper
from sglang.srt.layers.utils import PPMissingLayer, get_layer_id
from sglang.srt.layers.vocab_parallel_embedding import (
    ParallelLMHead,
    VocabParallelEmbedding,
)
from sglang.srt.managers.schedule_batch import global_server_args_dict
from sglang.srt.model_executor.forward_batch_info import ForwardBatch, PPProxyTensors
from sglang.srt.model_loader.weight_utils import default_weight_loader
from sglang.srt.two_batch_overlap import (
    MaybeTboDeepEPDispatcher,
    model_forward_maybe_tbo,
)
from sglang.srt.utils import (
    BumpAllocator,
    LazyValue,
    add_prefix,
    bind_or_assign,
    cpu_has_amx_support,
    get_bool_env_var,
    get_device_sm,
    get_int_env_var,
    is_cpu,
    is_cuda,
    is_flashinfer_available,
    is_gfx95_supported,
    is_hip,
    is_non_idle_and_non_empty,
    is_npu,
    is_sm100_supported,
    log_info_on_rank0,
    make_layers,
    use_intel_amx_backend,
)

_is_hip = is_hip()
_is_cuda = is_cuda()
_is_npu = is_npu()
_is_fp8_fnuz = is_fp8_fnuz()
_use_aiter = get_bool_env_var("SGLANG_USE_AITER") and _is_hip
_is_cpu_amx_available = cpu_has_amx_support()
_is_cpu = is_cpu()
_device_sm = get_device_sm()
_is_gfx95_supported = is_gfx95_supported()

_use_aiter_gfx95 = _use_aiter and _is_gfx95_supported

if _use_aiter_gfx95:
    from sglang.srt.layers.quantization.quark.utils import quark_post_load_weights
    from sglang.srt.layers.quantization.rocm_mxfp4_utils import (
        batched_gemm_afp4wfp4_pre_quant,
        fused_flatten_mxfp4_quant,
        fused_rms_mxfp4_quant,
    )
    from sglang.srt.layers.rocm_linear_utils import (
        aiter_dsv3_router_gemm,
        fused_qk_rope_cat,
        get_dsv3_gemm_output_zero_allocator_size,
    )

if _is_cuda:
    from sgl_kernel import (
        awq_dequantize,
        bmm_fp8,
        concat_mla_k,
        dsv3_fused_a_gemm,
        dsv3_router_gemm,
        merge_state_v2,
    )
elif _is_cpu and _is_cpu_amx_available:
    pass
elif _is_hip:
    from sglang.srt.layers.quantization.awq_triton import (
        awq_dequantize_triton as awq_dequantize,
    )
else:
    pass

if _is_hip:
    from sglang.srt.layers.attention.triton_ops.rocm_mla_decode_rope import (
        decode_attention_fwd_grouped_rope,
    )

_is_flashinfer_available = is_flashinfer_available()
_is_sm100_supported = is_cuda() and is_sm100_supported()


logger = logging.getLogger(__name__)

FORWARD_ABSORB_CORE_ATTENTION_BACKENDS = [
    "fa3",
    "flashinfer",
    "cutlass_mla",
    "trtllm_mla",
    "ascend",
]


def add_forward_absorb_core_attention_backend(backend_name):
    if backend_name not in FORWARD_ABSORB_CORE_ATTENTION_BACKENDS:
        FORWARD_ABSORB_CORE_ATTENTION_BACKENDS.append(backend_name)
        logger.info(f"Added {backend_name} to FORWARD_ABSORB_CORE_ATTENTION_BACKENDS.")


class AttnForwardMethod(IntEnum):
    # Use multi-head attention
    MHA = auto()

    # Use absorbed multi-latent attention
    MLA = auto()

    # Use multi-head attention, but with KV cache chunked.
    # This method can avoid OOM when prefix lengths are long.
    MHA_CHUNKED_KV = auto()

    # Use MLA but with fused RoPE
    MLA_FUSED_ROPE = auto()

    # Use MLA with fused RoPE kernel for CPU
    MLA_FUSED_ROPE_CPU = auto()


def _dispatch_mla_subtype(attn, forward_batch):
    if _is_hip:
        if attn.rocm_fused_decode_mla and forward_batch.forward_mode.is_decode():
            return AttnForwardMethod.MLA_FUSED_ROPE
        else:
            return AttnForwardMethod.MLA
    else:
        if hasattr(attn, "fused_qkv_a_proj_with_mqa") and use_intel_amx_backend(attn):
            return AttnForwardMethod.MLA_FUSED_ROPE_CPU
        else:
            return AttnForwardMethod.MLA


class BackendRegistry:
    _handlers = {}

    @classmethod
    def register(cls, backend_name, handler_func):
        cls._handlers[backend_name] = handler_func

    @classmethod
    def get_handler(cls, backend_name):
        return cls._handlers.get(backend_name, cls._handlers.get("triton"))


def handle_ascend(attn, forward_batch):
    if (
        forward_batch.forward_mode.is_extend()
        and not forward_batch.forward_mode.is_target_verify()
        and not forward_batch.forward_mode.is_draft_extend()
    ):
        return AttnForwardMethod.MHA
    else:
        return AttnForwardMethod.MLA


def _get_sum_extend_prefix_lens(forward_batch):
    return (
        sum(forward_batch.extend_prefix_lens_cpu)
        if forward_batch.extend_prefix_lens_cpu is not None
        else 0
    )


def _is_extend_without_speculative(forward_batch):
    return (
        forward_batch.forward_mode.is_extend()
        and not forward_batch.forward_mode.is_target_verify()
        and not forward_batch.forward_mode.is_draft_extend()
    )


def _handle_backend(attn, forward_batch, backend_name):
    sum_extend_prefix_lens = _get_sum_extend_prefix_lens(forward_batch)
    disable_ragged = (
        backend_name in ["flashinfer", "flashmla"]
    ) and attn.flashinfer_mla_disable_ragged

    if (
        not disable_ragged
        and _is_extend_without_speculative(forward_batch)
        and (
            (
                sum_extend_prefix_lens >= attn.chunked_prefix_cache_threshold
                and not attn.disable_chunked_prefix_cache
            )
            or sum_extend_prefix_lens == 0
        )
    ):
        return AttnForwardMethod.MHA_CHUNKED_KV
    else:
        return _dispatch_mla_subtype(attn, forward_batch)


def handle_flashinfer(attn, forward_batch):
    return _handle_backend(attn, forward_batch, "flashinfer")


def handle_fa3(attn, forward_batch):
    return _handle_backend(attn, forward_batch, "fa3")


def handle_flashmla(attn, forward_batch):
    return _handle_backend(attn, forward_batch, "flashmla")


def handle_cutlass_mla(attn, forward_batch):
    return _handle_backend(attn, forward_batch, "cutlass_mla")


def handle_fa4(attn, forward_batch):
    # TODO(cicirori): use FA4 MHA for DeepSeekV3 for now
    return AttnForwardMethod.MHA_CHUNKED_KV


def handle_trtllm_mla(attn, forward_batch):
    sum_extend_prefix_lens = _get_sum_extend_prefix_lens(forward_batch)
    if _is_extend_without_speculative(forward_batch) and (
        not attn.disable_chunked_prefix_cache or sum_extend_prefix_lens == 0
    ):
        return AttnForwardMethod.MHA_CHUNKED_KV
    else:
        return _dispatch_mla_subtype(attn, forward_batch)


def handle_aiter(attn, forward_batch):
    if _is_extend_without_speculative(forward_batch):
        if is_dp_attention_enabled():
            if sum(forward_batch.extend_prefix_lens_cpu) == 0:
                return AttnForwardMethod.MHA
            else:
                return AttnForwardMethod.MLA
        else:
            return AttnForwardMethod.MHA
    else:
        return AttnForwardMethod.MLA


def handle_triton(attn, forward_batch):
    if (
        _is_extend_without_speculative(forward_batch)
        and sum(forward_batch.extend_prefix_lens_cpu) == 0
    ):
        return AttnForwardMethod.MHA
    else:
        return _dispatch_mla_subtype(attn, forward_batch)


class DeepseekV2MLP(nn.Module):
    def __init__(
        self,
        hidden_size: int,
        intermediate_size: int,
        hidden_act: str,
        quant_config: Optional[QuantizationConfig] = None,
        reduce_results: bool = True,
        prefix: str = "",
        tp_rank: Optional[int] = None,
        tp_size: Optional[int] = None,
    ) -> None:
        super().__init__()
        self.tp_size = tp_size

        self.gate_up_proj = MergedColumnParallelLinear(
            hidden_size,
            [intermediate_size] * 2,
            bias=False,
            quant_config=quant_config,
            prefix=add_prefix("gate_up_proj", prefix),
            tp_rank=tp_rank,
            tp_size=tp_size,
        )
        self.down_proj = RowParallelLinear(
            intermediate_size,
            hidden_size,
            bias=False,
            quant_config=quant_config,
            reduce_results=reduce_results,
            prefix=add_prefix("down_proj", prefix),
            tp_rank=tp_rank,
            tp_size=tp_size,
        )
        if hidden_act != "silu":
            raise ValueError(
                f"Unsupported activation: {hidden_act}. "
                "Only silu is supported for now."
            )
        self.act_fn = SiluAndMul()

    def forward(
        self,
        x,
        forward_batch=None,
        should_allreduce_fusion: bool = False,
        use_reduce_scatter: bool = False,
        gemm_output_zero_allocator: BumpAllocator = None,
    ):
        if (self.tp_size == 1) and x.shape[0] == 0:
            return x

        if (
            gemm_output_zero_allocator is not None
            and x.shape[0] <= 256
            and self.gate_up_proj.weight.dtype == torch.uint8
        ):
            y = gemm_output_zero_allocator.allocate(
                x.shape[0] * self.gate_up_proj.output_size_per_partition
            ).view(x.shape[0], self.gate_up_proj.output_size_per_partition)
            x = (x, None, y)

        gate_up, _ = self.gate_up_proj(x)
        x = self.act_fn(gate_up)
        x, _ = self.down_proj(
            x, skip_all_reduce=should_allreduce_fusion or use_reduce_scatter
        )
        return x


class MoEGate(nn.Module):
    def __init__(
        self,
        config,
        quant_config,
        prefix: str = "",
        is_nextn: bool = False,
    ):
        super().__init__()
        self.is_nextn = is_nextn
        self.weight = nn.Parameter(
            torch.empty((config.n_routed_experts, config.hidden_size))
        )
        if config.topk_method == "noaux_tc":
            correction_bias_dtype = (
                torch.bfloat16
                if quant_config is not None
                and quant_config.get_name() == "modelopt_fp4"
                and should_use_flashinfer_trtllm_moe()
                else torch.float32
            )
            self.e_score_correction_bias = nn.Parameter(
                torch.empty((config.n_routed_experts), dtype=correction_bias_dtype)
            )
        else:
            self.e_score_correction_bias = None
        if _is_cpu and _is_cpu_amx_available:
            self.quant_method = PackWeightMethod(weight_names=["weight"])

    def forward(self, hidden_states, gemm_output_zero_allocator: BumpAllocator = None):
        if use_intel_amx_backend(self):
            return torch.ops.sgl_kernel.weight_packed_linear(
                hidden_states,
                self.weight,
                None,  # bias
                True,  # is_vnni
            )

        # NOTE: For some unknown reason, router_gemm seems degrade accept length.
        if (
            _is_cuda
            and hidden_states.shape[0] <= 16
            and hidden_states.shape[1] == 7168
            and self.weight.shape[0] == 256
            and _device_sm >= 90
        ):
            # router gemm output float32
            logits = dsv3_router_gemm(
                hidden_states, self.weight, out_dtype=torch.float32
            )
        elif _use_aiter_gfx95 and hidden_states.shape[0] <= 256:
            logits = aiter_dsv3_router_gemm(
                hidden_states, self.weight, gemm_output_zero_allocator
            )
        else:
            logits = F.linear(hidden_states, self.weight, None)

        return logits


class DeepseekV2MoE(nn.Module):

    def __init__(
        self,
        config: PretrainedConfig,
        layer_id: int,
        quant_config: Optional[QuantizationConfig] = None,
        prefix: str = "",
        alt_stream: Optional[torch.cuda.Stream] = None,
        is_nextn: bool = False,
    ):
        super().__init__()
        self.tp_size = get_tensor_model_parallel_world_size()
        self.routed_scaling_factor = config.routed_scaling_factor
        self.n_shared_experts = config.n_shared_experts
        self.num_fused_shared_experts = (
            0
            if global_server_args_dict["disable_shared_experts_fusion"]
            else config.n_shared_experts
        )
        self.config = config
        self.layer_id = layer_id
        self.alt_stream = alt_stream

        if self.tp_size > config.n_routed_experts:
            raise ValueError(
                f"Tensor parallel size {self.tp_size} is greater than "
                f"the number of experts {config.n_routed_experts}."
            )

        if config.hidden_act != "silu":
            raise ValueError(
                f"Unsupported activation: {config.hidden_act}. "
                "Only silu is supported for now."
            )

        self.gate = MoEGate(
            config=config,
            quant_config=quant_config,
            prefix=add_prefix("gate", prefix),
            is_nextn=is_nextn,
        )

        self.experts = get_moe_impl_class(quant_config)(
            num_experts=config.n_routed_experts
            + self.num_fused_shared_experts
            + global_server_args_dict["ep_num_redundant_experts"],
            num_fused_shared_experts=self.num_fused_shared_experts,
            top_k=config.num_experts_per_tok + self.num_fused_shared_experts,
            hidden_size=config.hidden_size,
            intermediate_size=config.moe_intermediate_size,
            layer_id=self.layer_id,
            quant_config=quant_config,
            routed_scaling_factor=self.routed_scaling_factor,
            prefix=add_prefix("experts", prefix),
        )

        self.topk = TopK(
            top_k=config.num_experts_per_tok + self.num_fused_shared_experts,
            renormalize=config.norm_topk_prob,
            use_grouped_topk=True,
            num_expert_group=config.n_group,
            num_fused_shared_experts=self.num_fused_shared_experts,
            topk_group=config.topk_group,
            correction_bias=self.gate.e_score_correction_bias,
            quant_config=quant_config,
            routed_scaling_factor=self.routed_scaling_factor,
            apply_routed_scaling_factor_on_output=self.experts.should_fuse_routed_scaling_factor_in_topk(),
            # Some Fp4 MoE backends require the output format to be bypassed but the MTP layers are unquantized
            # and requires the output format to be standard. We use quant_config to determine the output format.
            output_format=TopKOutputFormat.STANDARD if quant_config is None else None,
        )

        self.shared_experts_is_int8 = False
        self.shared_experts_is_fp8 = False
        self.shared_experts_weight_block_size = None
        if config.n_shared_experts is not None and self.num_fused_shared_experts == 0:
            intermediate_size = config.moe_intermediate_size * config.n_shared_experts
            # disable tp for shared experts when enable deepep moe, or with fp4 allgather
            self.shared_experts = DeepseekV2MLP(
                hidden_size=config.hidden_size,
                intermediate_size=intermediate_size,
                hidden_act=config.hidden_act,
                quant_config=quant_config,
                reduce_results=False,
                prefix=add_prefix("shared_experts", prefix),
                **(
                    dict(tp_rank=0, tp_size=1)
                    if get_moe_a2a_backend().is_deepep()
                    or should_use_flashinfer_cutlass_moe_fp4_allgather()
                    else {}
                ),
            )
            is_packed_weight = hasattr(
                self.shared_experts.gate_up_proj.quant_method, "quant_config"
            ) and self.shared_experts.gate_up_proj.quant_method.quant_config.get_name() in {
                "awq",
                "awq_marlin",
                "moe_wna16",
            }
            self.shared_experts_is_int8 = (
                not is_packed_weight
                and self.shared_experts.gate_up_proj.weight.dtype == torch.int8
            )
            self.shared_experts_is_fp8 = (
                not is_packed_weight
                and self.shared_experts.gate_up_proj.weight.dtype == torch.float8_e4m3fn
            )
            if self.shared_experts_is_fp8:
                assert (
                    self.shared_experts.gate_up_proj.quant_method.quant_config.weight_block_size
                    == self.shared_experts.down_proj.quant_method.quant_config.weight_block_size
                )
                self.shared_experts_weight_block_size = (
                    self.shared_experts.gate_up_proj.quant_method.quant_config.weight_block_size
                )

        self.top_k = config.num_experts_per_tok

        if get_moe_a2a_backend().is_deepep():
            # TODO: we will support tp < ep in the future
            self.ep_size = get_moe_expert_parallel_world_size()
            self.num_experts = (
                config.n_routed_experts
                + global_server_args_dict["ep_num_redundant_experts"]
            )
            self.renormalize = config.norm_topk_prob
            self.topk_group = config.topk_group
            self.num_expert_group = config.n_group
            self.correction_bias = (
                self.gate.e_score_correction_bias.data
                if self.gate.e_score_correction_bias is not None
                else None
            )

            self.deepep_dispatcher = MaybeTboDeepEPDispatcher(
                group=parallel_state.get_tp_group().device_group,
                router_topk=self.top_k,
                permute_fusion=True,
                num_experts=self.num_experts,
                num_local_experts=config.n_routed_experts // self.tp_size,
                hidden_size=config.hidden_size,
                params_dtype=config.torch_dtype,
                deepep_mode=get_deepep_mode(),
                async_finish=True,
                return_recv_hook=True,
            )

        self._enable_deepep_moe = get_moe_a2a_backend().is_deepep()

    def get_moe_weights(self):
        return [
            x.data
            for name, x in self.experts.named_parameters()
            if name not in ["correction_bias"]
        ]

    def forward(
        self,
        hidden_states: torch.Tensor,
        forward_batch: Optional[ForwardBatch] = None,
        should_allreduce_fusion: bool = False,
        use_reduce_scatter: bool = False,
        gemm_output_zero_allocator: BumpAllocator = None,
    ) -> torch.Tensor:
        if not self._enable_deepep_moe:
            DUAL_STREAM_TOKEN_THRESHOLD = 1024
            if (
                self.alt_stream is not None
                and self.num_fused_shared_experts == 0
                and hidden_states.shape[0] > 0
                and hidden_states.shape[0] <= DUAL_STREAM_TOKEN_THRESHOLD
            ):
                return self.forward_normal_dual_stream(
                    hidden_states,
                    should_allreduce_fusion,
                    use_reduce_scatter,
                    gemm_output_zero_allocator,
                )
            else:
                return self.forward_normal(
                    hidden_states,
                    should_allreduce_fusion,
                    use_reduce_scatter,
                    gemm_output_zero_allocator,
                )
        else:
            return self.forward_deepep(hidden_states, forward_batch)

    def forward_normal_dual_stream(
        self,
        hidden_states: torch.Tensor,
        should_allreduce_fusion: bool = False,
        use_reduce_scatter: bool = False,
        gemm_output_zero_allocator: BumpAllocator = None,
    ) -> torch.Tensor:

        current_stream = torch.cuda.current_stream()
        self.alt_stream.wait_stream(current_stream)
        shared_output = self._forward_shared_experts(
            hidden_states, gemm_output_zero_allocator
        )

        with torch.cuda.stream(self.alt_stream):
            # router_logits: (num_tokens, n_experts)
            router_logits = self.gate(hidden_states, gemm_output_zero_allocator)
            topk_output = self.topk(hidden_states, router_logits)
            final_hidden_states = self.experts(hidden_states, topk_output)
            if not _is_cuda:
                final_hidden_states *= self.routed_scaling_factor

        current_stream.wait_stream(self.alt_stream)
        with use_symmetric_memory(parallel_state.get_tp_group()) as sm:
            final_hidden_states_out = torch.empty_like(final_hidden_states)

        torch.add(final_hidden_states, shared_output, out=final_hidden_states_out)
        final_hidden_states = final_hidden_states_out
        sm.tag(final_hidden_states)
        if (
            self.tp_size > 1
            and not should_allreduce_fusion
            and not use_reduce_scatter
            and not should_use_flashinfer_cutlass_moe_fp4_allgather()
        ):
            final_hidden_states = tensor_model_parallel_all_reduce(final_hidden_states)
        return final_hidden_states

    def forward_normal(
        self,
        hidden_states: torch.Tensor,
        should_allreduce_fusion: bool = False,
        use_reduce_scatter: bool = False,
        gemm_output_zero_allocator: BumpAllocator = None,
    ) -> torch.Tensor:
        if hasattr(self, "shared_experts") and use_intel_amx_backend(
            self.shared_experts.gate_up_proj
        ):
            return self.forward_cpu(hidden_states, should_allreduce_fusion)

        if hidden_states.shape[0] > 0:
            shared_output = self._forward_shared_experts(
                hidden_states, gemm_output_zero_allocator
            )
            # router_logits: (num_tokens, n_experts)
            router_logits = self.gate(hidden_states, gemm_output_zero_allocator)
            topk_output = self.topk(hidden_states, router_logits)
        else:
            shared_output = None
            topk_output = self.topk.empty_topk_output(hidden_states.device)

        final_hidden_states = self.experts(hidden_states, topk_output)
        if not _is_cuda and not _use_aiter:
            # fused in biased_grouped_topk so we can skip here
            final_hidden_states *= self.routed_scaling_factor
        if shared_output is not None:
            with use_symmetric_memory(parallel_state.get_tp_group()) as sm:
                final_hidden_states_out = torch.empty_like(final_hidden_states)
            torch.add(final_hidden_states, shared_output, out=final_hidden_states_out)
            final_hidden_states = final_hidden_states_out
            sm.tag(final_hidden_states)
        if (
            self.tp_size > 1
            and not should_allreduce_fusion
            and not use_reduce_scatter
            and not should_use_flashinfer_cutlass_moe_fp4_allgather()
        ):
            final_hidden_states = tensor_model_parallel_all_reduce(final_hidden_states)
        return final_hidden_states

    def forward_cpu(
        self,
        hidden_states: torch.Tensor,
        should_allreduce_fusion: bool = False,
    ) -> torch.Tensor:
        # router_logits: (num_tokens, n_experts)
        router_logits = self.gate(hidden_states)
        topk_output = self.topk(hidden_states, router_logits)
        fused_experts_out = self.experts(
            hidden_states=hidden_states, topk_output=topk_output
        )

        assert use_intel_amx_backend(
            self.shared_experts.gate_up_proj
        ) == use_intel_amx_backend(self.shared_experts.down_proj)
        # [Note] inplace should be False in fused_experts.
        # If inplace is True in fused_experts (self.experts), hidden_states will be changed after fused_experts
        # While hidden_states is still needed in shared_expert.
        final_hidden_states = torch.ops.sgl_kernel.shared_expert_cpu(
            hidden_states,
            self.shared_experts.gate_up_proj.weight,
            self.shared_experts.down_proj.weight,
            fused_experts_out,
            self.routed_scaling_factor,
            True,  # inplace
            self.shared_experts_is_int8,  # use_int8_w8a8
            self.shared_experts_is_fp8,  # use_fp8_w8a16
            (
                self.shared_experts.gate_up_proj.weight_scale
                if self.shared_experts_is_int8
                else (
                    self.shared_experts.gate_up_proj.weight_scale_inv
                    if self.shared_experts_is_fp8
                    else None
                )
            ),  # w1_scale
            (
                self.shared_experts.down_proj.weight_scale
                if self.shared_experts_is_int8
                else (
                    self.shared_experts.down_proj.weight_scale_inv
                    if self.shared_experts_is_fp8
                    else None
                )
            ),  # w2_scale
            (
                self.shared_experts_weight_block_size
                if self.shared_experts_is_fp8
                else None
            ),  # block_size
            None,  # a1_scale
            None,  # a2_scale
            True,  # is_vnni
        )
        if self.tp_size > 1 and not should_allreduce_fusion:
            final_hidden_states = tensor_model_parallel_all_reduce(final_hidden_states)
        return final_hidden_states

    def forward_deepep(
        self, hidden_states: torch.Tensor, forward_batch: ForwardBatch
    ) -> torch.Tensor:
        shared_output = None
        if hidden_states.shape[0] > 0:
            # router_logits: (num_tokens, n_experts)
            router_logits = self.gate(hidden_states)
            shared_output = self._forward_shared_experts(hidden_states)
            topk_weights, topk_idx, _ = self.topk(
                hidden_states,
                router_logits,
                num_token_non_padded=forward_batch.num_token_non_padded,
                expert_location_dispatch_info=ExpertLocationDispatchInfo.init_new(
                    layer_id=self.layer_id,
                ),
            )
        else:
            topk_weights, topk_idx, _ = self.topk.empty_topk_output(
                hidden_states.device
            )

        final_hidden_states = self.experts(
            hidden_states=hidden_states,
            topk_idx=topk_idx,
            topk_weights=topk_weights,
            forward_batch=forward_batch,
        )

        if shared_output is not None:
            x = shared_output
            if self.experts.should_fuse_routed_scaling_factor_in_topk():
                x.add_(final_hidden_states)
            else:
                x.add_(final_hidden_states, alpha=self.routed_scaling_factor)
            final_hidden_states = x
        else:
            if not self.experts.should_fuse_routed_scaling_factor_in_topk():
                final_hidden_states *= self.routed_scaling_factor

        return final_hidden_states

    def _forward_shared_experts(
        self, hidden_states, gemm_output_zero_allocator: BumpAllocator = None
    ):
        if self.num_fused_shared_experts == 0:
            return self.shared_experts(
                hidden_states, gemm_output_zero_allocator=gemm_output_zero_allocator
            )
        else:
            return None

    def op_gate(self, state):
        if is_non_idle_and_non_empty(
            state.forward_batch.forward_mode, state.hidden_states_mlp_input
        ):
            # router_logits: (num_tokens, n_experts)
            state.router_logits = self.gate(state.hidden_states_mlp_input)
        else:
            state.router_logits = None

    def op_shared_experts(self, state):
        hidden_states_mlp_input = state.pop("hidden_states_mlp_input")
        if (self.num_fused_shared_experts == 0) and is_non_idle_and_non_empty(
            state.forward_batch.forward_mode, hidden_states_mlp_input
        ):
            state.shared_output = self.shared_experts(hidden_states_mlp_input)
        else:
            state.shared_output = None

    def op_select_experts(self, state):
        router_logits = state.pop("router_logits")
        hidden_states = state.hidden_states_mlp_input

        if router_logits is not None:
            with get_global_expert_distribution_recorder().with_current_layer(
                self.layer_id
            ):
                state.topk_weights_local, state.topk_idx_local, _ = self.topk(
                    hidden_states=hidden_states,
                    router_logits=router_logits,
                    num_token_non_padded=state.forward_batch.num_token_non_padded,
                    expert_location_dispatch_info=ExpertLocationDispatchInfo.init_new(
                        layer_id=self.layer_id,
                    ),
                )
        else:
            state.topk_idx_local = torch.full(
                (0, self.top_k), -1, dtype=torch.int, device=hidden_states.device
            )
            state.topk_weights_local = torch.empty(
                (0, self.top_k), dtype=torch.float32, device=hidden_states.device
            )

    def op_dispatch_a(self, state):
        if self.ep_size > 1:
            self.experts.deepep_dispatcher.dispatch_a(
                hidden_states=state.hidden_states_mlp_input,
                topk_idx=state.pop("topk_idx_local"),
                topk_weights=state.pop("topk_weights_local"),
                forward_batch=state.forward_batch,
                tbo_subbatch_index=state.get("tbo_subbatch_index"),
            )

    def op_dispatch_b(self, state):
        if self.ep_size > 1:
            with get_global_expert_distribution_recorder().with_current_layer(
                self.layer_id
            ):
                state.dispatch_output = self.experts.deepep_dispatcher.dispatch_b(
                    tbo_subbatch_index=state.get("tbo_subbatch_index"),
                )

    def op_experts(self, state):
        state.hidden_states_experts_output = self.experts.moe_impl(
            dispatch_output=state.dispatch_output,
        )

    def op_combine_a(self, state):
        if self.ep_size > 1:
            self.experts.deepep_dispatcher.combine_a(
                hidden_states=state.pop("hidden_states_experts_output"),
                topk_idx=state.dispatch_output.topk_idx,
                topk_weights=state.dispatch_output.topk_weights,
                forward_batch=state.forward_batch,
                tbo_subbatch_index=state.get("tbo_subbatch_index"),
            )
            state.pop("dispatch_output")

    def op_combine_b(self, state):
        if self.ep_size > 1:
            state.hidden_states_after_combine = (
                self.experts.deepep_dispatcher.combine_b(
                    tbo_subbatch_index=state.get("tbo_subbatch_index"),
                )
            )

    def op_output(self, state):
        final_hidden_states = state.pop("hidden_states_after_combine")

        if (shared_output := state.pop("shared_output")) is not None:
            x = shared_output
            x.add_(final_hidden_states, alpha=self.routed_scaling_factor)
            final_hidden_states = x
        else:
            final_hidden_states *= self.routed_scaling_factor

        state.hidden_states_mlp_output = final_hidden_states


def yarn_get_mscale(scale: float = 1, mscale: float = 1) -> float:
    import math

    if scale <= 1:
        return 1.0
    return 0.1 * mscale * math.log(scale) + 1.0


class DeepseekV2AttentionMLA(nn.Module):

    def __init__(
        self,
        config: PretrainedConfig,
        hidden_size: int,
        num_heads: int,
        qk_nope_head_dim: int,
        qk_rope_head_dim: int,
        v_head_dim: int,
        q_lora_rank: int,
        kv_lora_rank: int,
        rope_theta: float = 10000,
        rope_scaling: Optional[Dict[str, Any]] = None,
        max_position_embeddings: int = 8192,
        quant_config: Optional[QuantizationConfig] = None,
        reduce_results: bool = True,
        layer_id: int = None,
        prefix: str = "",
        alt_stream: Optional[torch.cuda.Stream] = None,
    ) -> None:
        super().__init__()
        self.layer_id = layer_id
        self.hidden_size = hidden_size
        self.qk_nope_head_dim = qk_nope_head_dim
        self.qk_rope_head_dim = qk_rope_head_dim
        self.qk_head_dim = qk_nope_head_dim + qk_rope_head_dim
        self.v_head_dim = v_head_dim
        self.q_lora_rank = q_lora_rank
        self.kv_lora_rank = kv_lora_rank
        attn_tp_rank = get_attention_tp_rank()
        attn_tp_size = get_attention_tp_size()

        self.num_heads = num_heads
        assert num_heads % attn_tp_size == 0
        self.num_local_heads = num_heads // attn_tp_size
        self.scaling = self.qk_head_dim**-0.5
        self.rope_theta = rope_theta
        self.max_position_embeddings = max_position_embeddings

        # For tensor parallel attention
        if self.q_lora_rank is not None:
            self.fused_qkv_a_proj_with_mqa = ReplicatedLinear(
                self.hidden_size,
                self.q_lora_rank + self.kv_lora_rank + self.qk_rope_head_dim,
                bias=False,
                quant_config=quant_config,
                prefix=add_prefix("fused_qkv_a_proj_with_mqa", prefix),
            )
            self.q_a_layernorm = RMSNorm(self.q_lora_rank, eps=config.rms_norm_eps)
            self.q_b_proj = ColumnParallelLinear(
                q_lora_rank,
                self.num_heads * self.qk_head_dim,
                bias=False,
                quant_config=quant_config,
                prefix=add_prefix("q_b_proj", prefix),
                tp_rank=attn_tp_rank,
                tp_size=attn_tp_size,
            )
        else:
            self.q_proj = ColumnParallelLinear(
                self.hidden_size,
                self.num_heads * self.qk_head_dim,
                bias=False,
                quant_config=quant_config,
                prefix=add_prefix("q_proj", prefix),
                tp_rank=attn_tp_rank,
                tp_size=attn_tp_size,
            )
            self.kv_a_proj_with_mqa = ReplicatedLinear(
                self.hidden_size,
                self.kv_lora_rank + self.qk_rope_head_dim,
                bias=False,
                quant_config=quant_config,
                prefix=add_prefix("kv_a_proj_with_mqa", prefix),
            )

        self.kv_b_proj = ColumnParallelLinear(
            self.kv_lora_rank,
            self.num_heads * (self.qk_nope_head_dim + self.v_head_dim),
            bias=False,
            quant_config=quant_config,
            prefix=add_prefix("kv_b_proj", prefix),
            tp_rank=attn_tp_rank,
            tp_size=attn_tp_size,
        )
        # O projection.
        self.o_proj = RowParallelLinear(
            self.num_heads * self.v_head_dim,
            self.hidden_size,
            bias=False,
            quant_config=quant_config,
            reduce_results=reduce_results,
            prefix=add_prefix("o_proj", prefix),
            tp_rank=attn_tp_rank,
            tp_size=attn_tp_size,
        )
        self.kv_a_layernorm = RMSNorm(self.kv_lora_rank, eps=config.rms_norm_eps)

        if rope_scaling:
            rope_scaling["rope_type"] = "deepseek_yarn"

        self.rotary_emb = get_rope_wrapper(
            qk_rope_head_dim,
            rotary_dim=qk_rope_head_dim,
            max_position=max_position_embeddings,
            base=rope_theta,
            rope_scaling=rope_scaling,
            is_neox_style=False,
            device=global_server_args_dict["device"],
        )

        if rope_scaling:
            mscale_all_dim = rope_scaling.get("mscale_all_dim", False)
            scaling_factor = rope_scaling["factor"]
            mscale = yarn_get_mscale(scaling_factor, float(mscale_all_dim))
            self.scaling = self.scaling * mscale * mscale
        else:
            self.rotary_emb.forward = self.rotary_emb.forward_native

        self.attn_mqa = RadixAttention(
            self.num_local_heads,
            self.kv_lora_rank + self.qk_rope_head_dim,
            self.scaling,
            num_kv_heads=1,
            layer_id=layer_id,
            v_head_dim=self.kv_lora_rank,
            quant_config=quant_config,
            prefix=add_prefix("attn_mqa", prefix),
        )

        self.attn_mha = RadixAttention(
            self.num_local_heads,
            self.qk_nope_head_dim + self.qk_rope_head_dim,
            self.scaling,
            num_kv_heads=self.num_local_heads,
            layer_id=layer_id,
            v_head_dim=self.v_head_dim,
            quant_config=quant_config,
            prefix=add_prefix("attn_mha", prefix),
        )

        self.alt_stream = alt_stream
        self.attn_mha.kv_b_proj = None

        self.w_kc = None
        self.w_vc = None
        self.w_scale = 1.0

        self.w_scale_k = None
        self.w_scale_v = None
        self.use_deep_gemm_bmm = False

        self.flashinfer_mla_disable_ragged = global_server_args_dict[
            "flashinfer_mla_disable_ragged"
        ]
        self.disable_chunked_prefix_cache = global_server_args_dict[
            "disable_chunked_prefix_cache"
        ]

        self.current_attention_backend = (
            None  # Attention backend used by current forward batch
        )
        self.rocm_fused_decode_mla = get_bool_env_var(
            "SGLANG_ROCM_FUSED_DECODE_MLA", "false"
        )

        # TODO: Design a finer way to determine the threshold
        self.chunked_prefix_cache_threshold = get_int_env_var(
            "SGL_CHUNKED_PREFIX_CACHE_THRESHOLD", 8192
        )

        # If we have self.fused_qkv_a_proj_with_mqa and we're running on CPU, we will choose the torch.ops.sgl_kernel.qkv_proj_with_rope_fused_weight kernel
        # which requires self.w_kc and self.w_vc to be packed.
        # If not, we will use torch.bmm and weight shouldn't be packed in this case
        has_fused_proj = hasattr(self, "fused_qkv_a_proj_with_mqa")
        if has_fused_proj and _is_cpu and _is_cpu_amx_available:
            self.quant_method = PackWeightMethod(
                weight_names=["w_kc", "w_vc"], transpose_dims=[[1, 2], [1, 2]]
            )

        is_packed_weight = (
            has_fused_proj
            and hasattr(self.fused_qkv_a_proj_with_mqa.quant_method, "quant_config")
            and self.fused_qkv_a_proj_with_mqa.quant_method.quant_config.get_name()
            in {"awq", "awq_marlin", "moe_wna16"}
        )
        self.use_min_latency_fused_a_gemm = (
            has_fused_proj
            and not is_packed_weight
            and self.fused_qkv_a_proj_with_mqa.weight.dtype == torch.bfloat16
            and self.fused_qkv_a_proj_with_mqa.weight.shape[0] == 2112
            and self.fused_qkv_a_proj_with_mqa.weight.shape[1] == 7168
            and _is_cuda
            and _device_sm >= 90
        )

        self.qkv_proj_with_rope_is_int8 = (
            has_fused_proj
            and not is_packed_weight
            and self.fused_qkv_a_proj_with_mqa.weight.dtype == torch.int8
        )
        self.qkv_proj_with_rope_is_fp8 = (
            has_fused_proj
            and not is_packed_weight
            and self.fused_qkv_a_proj_with_mqa.weight.dtype == torch.float8_e4m3fn
        )

        self.weight_block_size = None
        if self.qkv_proj_with_rope_is_fp8 and _is_cpu and _is_cpu_amx_available:
            assert getattr(
                self.fused_qkv_a_proj_with_mqa.quant_method, "block_quant", False
            ) == getattr(self.q_b_proj.quant_method, "block_quant", False)
            use_block_quant = getattr(
                self.fused_qkv_a_proj_with_mqa.quant_method, "block_quant", False
            )

            if use_block_quant:
                assert (
                    self.fused_qkv_a_proj_with_mqa.quant_method.quant_config.weight_block_size
                    == self.q_b_proj.quant_method.quant_config.weight_block_size
                )
                self.weight_block_size = (
                    self.fused_qkv_a_proj_with_mqa.quant_method.quant_config.weight_block_size
                )

    def dispatch_attn_forward_method(
        self, forward_batch: ForwardBatch
    ) -> AttnForwardMethod:
        # Determine attention backend used by current forward batch
        if forward_batch.forward_mode.is_decode_or_idle():
            attention_backend = global_server_args_dict["decode_attention_backend"]
        elif (
            forward_batch.forward_mode.is_target_verify()
            or forward_batch.forward_mode.is_draft_extend()
        ):
            # Use the specified backend for speculative operations (both verify and draft extend)
            if global_server_args_dict["speculative_attention_mode"] == "decode":
                attention_backend = global_server_args_dict["decode_attention_backend"]
            else:  # default to prefill
                attention_backend = global_server_args_dict["prefill_attention_backend"]
        else:
            attention_backend = global_server_args_dict["prefill_attention_backend"]
        self.current_attention_backend = attention_backend

<<<<<<< HEAD
        if attention_backend == "ascend":
            if (
                forward_batch.forward_mode.is_extend()
                and not forward_batch.forward_mode.is_target_verify()
                and not forward_batch.forward_mode.is_draft_extend()
            ):
                return AttnForwardMethod.MHA
            else:
                return AttnForwardMethod.MLA
        elif (
            attention_backend == "flashinfer"
            or attention_backend == "fa3"
            or attention_backend == "flashmla"
            or attention_backend == "cutlass_mla"
        ):
            # Use MHA with chunked KV cache when prefilling on long sequences.
            sum_extend_prefix_lens = (
                sum(forward_batch.extend_prefix_lens_cpu)
                if forward_batch.extend_prefix_lens_cpu is not None
                else 0
            )
            # Flashinfer MLA: Do not absorb when enabling ragged prefill
            disable_ragged = (
                attention_backend == "flashinfer" or attention_backend == "flashmla"
            ) and self.flashinfer_mla_disable_ragged

            if (
                not disable_ragged
                and forward_batch.forward_mode.is_extend()
                and not forward_batch.forward_mode.is_target_verify()
                and not forward_batch.forward_mode.is_draft_extend()
                and (
                    (
                        sum_extend_prefix_lens >= self.chunked_prefix_cache_threshold
                        and not self.disable_chunked_prefix_cache
                    )
                    or sum_extend_prefix_lens == 0
                )
            ):
                return AttnForwardMethod.MHA_CHUNKED_KV
            else:
                return _dispatch_mla_subtype()
        elif attention_backend == "fa4":
            # TODO(cicirori): use FA4 MHA for DeepSeekV3 for now
            return AttnForwardMethod.MHA_CHUNKED_KV
        elif attention_backend == "trtllm_mla":
            sum_extend_prefix_lens = (
                sum(forward_batch.extend_prefix_lens_cpu)
                if forward_batch.extend_prefix_lens_cpu is not None
                else 0
            )
            if (
                forward_batch.forward_mode.is_extend()
                and not forward_batch.forward_mode.is_target_verify()
                and not forward_batch.forward_mode.is_draft_extend()
                and (
                    not self.disable_chunked_prefix_cache or sum_extend_prefix_lens == 0
                )
            ):
                return AttnForwardMethod.MHA_CHUNKED_KV
            else:
                return _dispatch_mla_subtype()
        elif attention_backend == "aiter":
            if (
                forward_batch.forward_mode.is_extend()
                and not forward_batch.forward_mode.is_target_verify()
                and not forward_batch.forward_mode.is_draft_extend()
            ):
                if is_dp_attention_enabled():
                    if sum(forward_batch.extend_prefix_lens_cpu) == 0:
                        return AttnForwardMethod.MHA
                    else:
                        return AttnForwardMethod.MLA
                else:
                    return AttnForwardMethod.MHA
            else:
                return AttnForwardMethod.MLA
        else:
            # Triton: Use normal computation for prefill and use weight absorption for extend/decode
            if (
                forward_batch.forward_mode.is_extend()
                and not forward_batch.forward_mode.is_target_verify()
                and not forward_batch.forward_mode.is_draft_extend()
                and not forward_batch.forward_mode.is_draft_extend_v2()
                and sum(forward_batch.extend_prefix_lens_cpu) == 0
            ):
                return AttnForwardMethod.MHA
            else:
                return _dispatch_mla_subtype()
=======
        handler = BackendRegistry.get_handler(attention_backend)
        return handler(self, forward_batch)
>>>>>>> fc3e5420

    def op_prepare(self, state):
        state.attn_intermediate_state = self.forward_prepare(
            positions=state.positions,
            hidden_states=state.pop("hidden_states_after_comm_pre_attn"),
            forward_batch=state.forward_batch,
            zero_allocator=state.zero_allocator,
        )

    def op_core(self, state):
        state.hidden_states_after_attn = self.forward_core(
            state.pop("attn_intermediate_state")
        )

    def forward(
        self,
        positions: torch.Tensor,
        hidden_states: torch.Tensor,
        forward_batch: ForwardBatch,
        zero_allocator: BumpAllocator,
    ):
        s = self.forward_prepare(
            positions=positions,
            hidden_states=hidden_states,
            forward_batch=forward_batch,
            zero_allocator=zero_allocator,
        )
        return self.forward_core(s)

    def forward_prepare(
        self,
        positions: torch.Tensor,
        hidden_states: torch.Tensor,
        forward_batch: ForwardBatch,
        zero_allocator: BumpAllocator,
    ):
        if self.attn_mha.kv_b_proj is None:
            self.attn_mha.kv_b_proj = self.kv_b_proj

        # when hidden_states is a tuple of tensors, the tuple will include quantized weight and scale tensor
        if isinstance(hidden_states, tuple):
            if hidden_states[0].shape[0] == 0:
                assert (
                    not self.o_proj.reduce_results
                ), "short-circuiting allreduce will lead to hangs"
                return hidden_states[0]
        else:
            if hidden_states.shape[0] == 0:
                assert (
                    not self.o_proj.reduce_results
                ), "short-circuiting allreduce will lead to hangs"
                return hidden_states, None, forward_batch, None

        attn_forward_method = self.dispatch_attn_forward_method(forward_batch)

        if attn_forward_method == AttnForwardMethod.MHA:
            inner_state = self.forward_normal_prepare(
                positions, hidden_states, forward_batch, zero_allocator
            )
        elif attn_forward_method == AttnForwardMethod.MHA_CHUNKED_KV:
            inner_state = self.forward_normal_chunked_kv_prepare(
                positions, hidden_states, forward_batch, zero_allocator
            )
        elif attn_forward_method == AttnForwardMethod.MLA:
            inner_state = self.forward_absorb_prepare(
                positions, hidden_states, forward_batch, zero_allocator
            )
        elif attn_forward_method == AttnForwardMethod.MLA_FUSED_ROPE:
            inner_state = self.forward_absorb_fused_mla_rope_prepare(
                positions, hidden_states, forward_batch, zero_allocator
            )
        elif attn_forward_method == AttnForwardMethod.MLA_FUSED_ROPE_CPU:
            inner_state = self.forward_absorb_fused_mla_rope_cpu_prepare(
                positions, hidden_states, forward_batch, zero_allocator
            )
        else:
            raise NotImplementedError
        return None, attn_forward_method, forward_batch, inner_state

    def forward_core(self, intermediate_state):
        hidden_states, attn_forward_method, forward_batch, inner_state = (
            intermediate_state
        )
        if inner_state is None:
            return hidden_states

        if attn_forward_method == AttnForwardMethod.MHA:
            return self.forward_normal_core(*inner_state)
        elif attn_forward_method == AttnForwardMethod.MHA_CHUNKED_KV:
            return self.forward_normal_chunked_kv_core(*inner_state)
        elif attn_forward_method == AttnForwardMethod.MLA:
            return self.forward_absorb_core(*inner_state)
        elif attn_forward_method == AttnForwardMethod.MLA_FUSED_ROPE:
            return self.forward_absorb_fused_mla_rope_core(*inner_state)
        elif attn_forward_method == AttnForwardMethod.MLA_FUSED_ROPE_CPU:
            return self.forward_absorb_fused_mla_rope_cpu_core(*inner_state)
        else:
            raise NotImplementedError

    def forward_normal_prepare(
        self,
        positions: torch.Tensor,
        hidden_states: torch.Tensor,
        forward_batch: ForwardBatch,
        zero_allocator: BumpAllocator,
    ):
        if self.q_lora_rank is not None:
            q, latent_cache = self.fused_qkv_a_proj_with_mqa(hidden_states)[0].split(
                [self.q_lora_rank, self.kv_lora_rank + self.qk_rope_head_dim], dim=-1
            )
            q = self.q_a_layernorm(q)
            q = self.q_b_proj(q)[0].view(-1, self.num_local_heads, self.qk_head_dim)
        else:
            q = self.q_proj(hidden_states)[0].view(
                -1, self.num_local_heads, self.qk_head_dim
            )
            latent_cache = self.kv_a_proj_with_mqa(hidden_states)[0]

        _, q_pe = q.split([self.qk_nope_head_dim, self.qk_rope_head_dim], dim=-1)
        kv_a, _ = latent_cache.split([self.kv_lora_rank, self.qk_rope_head_dim], dim=-1)
        latent_cache = latent_cache.unsqueeze(1)
        kv_a = self.kv_a_layernorm(kv_a)
        kv = self.kv_b_proj(kv_a)[0]
        kv = kv.view(-1, self.num_local_heads, self.qk_nope_head_dim + self.v_head_dim)
        k_nope = kv[..., : self.qk_nope_head_dim]
        v = kv[..., self.qk_nope_head_dim :]
        k_pe = latent_cache[:, :, self.kv_lora_rank :]
        q_pe, k_pe = self.rotary_emb(positions, q_pe, k_pe)
        q[..., self.qk_nope_head_dim :] = q_pe
        k = torch.empty_like(q)

        # Temporary for DeepSeek V3/R1 only, but can generalize if needed
        if (
            _is_cuda
            and (self.num_local_heads == 128)
            and (self.qk_nope_head_dim == 128)
            and (self.qk_rope_head_dim == 64)
        ):
            concat_mla_k(k=k, k_nope=k_nope, k_rope=k_pe)
        else:
            k[..., : self.qk_nope_head_dim] = k_nope
            k[..., self.qk_nope_head_dim :] = k_pe

        if not _is_npu:
            latent_cache[:, :, : self.kv_lora_rank] = kv_a.unsqueeze(1)
            latent_cache[:, :, self.kv_lora_rank :] = k_pe

            # Save latent cache
            forward_batch.token_to_kv_pool.set_kv_buffer(
                self.attn_mha, forward_batch.out_cache_loc, latent_cache, None
            )
        else:
            # To reduce a time-costing split operation
            forward_batch.token_to_kv_pool.set_kv_buffer(
                self.attn_mha, forward_batch.out_cache_loc, kv_a.unsqueeze(1), k_pe
            )

        return q, k, v, forward_batch

    def forward_normal_core(self, q, k, v, forward_batch):
        attn_output = self.attn_mha(q, k, v, forward_batch, save_kv_cache=False)
        attn_output = attn_output.reshape(-1, self.num_local_heads * self.v_head_dim)
        output, _ = self.o_proj(attn_output)
        return output

    def _fuse_rope_for_trtllm_mla(self, forward_batch: ForwardBatch) -> bool:
        """
        Check if we should skip rope and do fused rope+quantize for TRTLLM MLA decode in fp8_e4m3 path.
        """
        return (
            self.current_attention_backend == "trtllm_mla"
            and forward_batch.forward_mode.is_decode_or_idle()
            and forward_batch.attn_backend.data_type == torch.float8_e4m3fn
        )

    def forward_absorb_prepare(
        self,
        positions: torch.Tensor,
        hidden_states: torch.Tensor,
        forward_batch: ForwardBatch,
        zero_allocator: BumpAllocator,
    ):
        from sglang.srt.model_executor.cuda_graph_runner import get_is_capture_mode

        if self.q_lora_rank is not None:
            if (
                (not isinstance(hidden_states, tuple))
                and hidden_states.shape[0] <= 16
                and self.use_min_latency_fused_a_gemm
            ):
                fused_qkv_a_proj_out = dsv3_fused_a_gemm(
                    hidden_states, self.fused_qkv_a_proj_with_mqa.weight.T
                )
            else:
                fused_qkv_a_proj_out = self.fused_qkv_a_proj_with_mqa(hidden_states)[0]
            q, latent_cache = fused_qkv_a_proj_out.split(
                [self.q_lora_rank, self.kv_lora_rank + self.qk_rope_head_dim], dim=-1
            )
            k_nope = latent_cache[..., : self.kv_lora_rank]

            # overlap qk norm
            if self.alt_stream is not None and get_is_capture_mode():
                current_stream = torch.cuda.current_stream()
                self.alt_stream.wait_stream(current_stream)
                q = self.q_a_layernorm(q)
                with torch.cuda.stream(self.alt_stream):
                    k_nope = self.kv_a_layernorm(k_nope)
                current_stream.wait_stream(self.alt_stream)
            else:
                if _use_aiter_gfx95 and self.q_b_proj.weight.dtype == torch.uint8:
                    q, k_nope = fused_rms_mxfp4_quant(
                        q,
                        self.q_a_layernorm.weight,
                        self.q_a_layernorm.variance_epsilon,
                        k_nope,
                        self.kv_a_layernorm.weight,
                        self.kv_a_layernorm.variance_epsilon,
                    )
                else:
                    q = self.q_a_layernorm(q)
                    k_nope = self.kv_a_layernorm(k_nope)

            k_nope = k_nope.unsqueeze(1)
            q = self.q_b_proj(q)[0].view(-1, self.num_local_heads, self.qk_head_dim)
        else:
            q = self.q_proj(hidden_states)[0].view(
                -1, self.num_local_heads, self.qk_head_dim
            )
            latent_cache = self.kv_a_proj_with_mqa(hidden_states)[0]
            k_nope = latent_cache[..., : self.kv_lora_rank]
            k_nope = self.kv_a_layernorm(k_nope).unsqueeze(1)

        q_nope, q_pe = q.split([self.qk_nope_head_dim, self.qk_rope_head_dim], dim=-1)
        k_pe = latent_cache[..., self.kv_lora_rank :].unsqueeze(1)

        if self.use_deep_gemm_bmm:
            q_nope_val, q_nope_scale, masked_m, expected_m, aligned_m = (
                per_token_group_quant_mla_deep_gemm_masked_fp8(q_nope.transpose(0, 1))
            )
            q_nope_out = q_nope.new_empty(
                (self.num_local_heads, aligned_m, self.kv_lora_rank)
            )
            deep_gemm_wrapper.grouped_gemm_nt_f8f8bf16_masked(
                (q_nope_val, q_nope_scale),
                (self.w_kc, self.w_scale_k),
                q_nope_out,
                masked_m,
                expected_m,
            )
            q_nope_out = q_nope_out[:, :expected_m, :]
        elif _is_hip:
            # TODO(haishaw): add bmm_fp8 to ROCm
            if _use_aiter_gfx95 and self.w_kc.dtype == torch.uint8:
                x = q_nope.transpose(0, 1)
                q_nope_out = torch.empty(
                    x.shape[0],
                    x.shape[1],
                    self.w_kc.shape[2],
                    device=x.device,
                    dtype=torch.bfloat16,
                )
                batched_gemm_afp4wfp4_pre_quant(
                    x,
                    self.w_kc.transpose(-2, -1),
                    self.w_scale_k.transpose(-2, -1),
                    torch.bfloat16,
                    q_nope_out,
                )
            else:
                q_nope_out = torch.bmm(
                    q_nope.to(torch.bfloat16).transpose(0, 1),
                    self.w_kc.to(torch.bfloat16) * self.w_scale,
                )
        elif self.w_kc.dtype == torch.float8_e4m3fn:
            q_nope_val, q_nope_scale = per_tensor_quant_mla_fp8(
                q_nope.transpose(0, 1),
                zero_allocator.allocate(1),
            )
            q_nope_out = bmm_fp8(
                q_nope_val, self.w_kc, q_nope_scale, self.w_scale, torch.bfloat16
            )
        else:
            q_nope_out = torch.bmm(q_nope.transpose(0, 1), self.w_kc)

        q_nope_out = q_nope_out.transpose(0, 1)

        if not self._fuse_rope_for_trtllm_mla(forward_batch) and (
            not _use_aiter or not _is_gfx95_supported
        ):
            q_pe, k_pe = self.rotary_emb(positions, q_pe, k_pe)

        return q_pe, k_pe, q_nope_out, k_nope, forward_batch, zero_allocator, positions

    def forward_absorb_core(
        self, q_pe, k_pe, q_nope_out, k_nope, forward_batch, zero_allocator, positions
    ):
        if self.current_attention_backend in FORWARD_ABSORB_CORE_ATTENTION_BACKENDS:
            extra_args = {}
            if self._fuse_rope_for_trtllm_mla(forward_batch):
                extra_args = {
                    "cos_sin_cache": self.rotary_emb.cos_sin_cache,
                    "is_neox": self.rotary_emb.is_neox_style,
                }
            attn_output = self.attn_mqa(
                q_nope_out,
                k_nope,
                k_nope,
                forward_batch,
                q_rope=q_pe,
                k_rope=k_pe,
                **extra_args,
            )
        else:
            if _use_aiter_gfx95:
                cos = self.rotary_emb.cos_cache
                sin = self.rotary_emb.sin_cache
                q, k = fused_qk_rope_cat(
                    q_nope_out,
                    q_pe,
                    k_nope,
                    k_pe,
                    positions,
                    cos,
                    sin,
                    self.rotary_emb.is_neox_style,
                )
            else:
                q = torch.cat([q_nope_out, q_pe], dim=-1)
                k = torch.cat([k_nope, k_pe], dim=-1)

            attn_output = self.attn_mqa(q, k, k_nope, forward_batch)
        attn_output = attn_output.view(-1, self.num_local_heads, self.kv_lora_rank)

        if self.use_deep_gemm_bmm:
            attn_output_val, attn_output_scale, masked_m, expected_m, aligned_m = (
                per_token_group_quant_mla_deep_gemm_masked_fp8(
                    attn_output.transpose(0, 1)
                )
            )
            attn_bmm_output = attn_output.new_empty(
                (self.num_local_heads, aligned_m, self.v_head_dim)
            )
            deep_gemm_wrapper.grouped_gemm_nt_f8f8bf16_masked(
                (attn_output_val, attn_output_scale),
                (self.w_vc, self.w_scale_v),
                attn_bmm_output,
                masked_m,
                expected_m,
            )
            attn_bmm_output = (
                attn_bmm_output[:, :expected_m, :].transpose(0, 1).flatten(1, 2)
            )
        elif _is_hip:
            # TODO(haishaw): add bmm_fp8 to ROCm
            if _use_aiter_gfx95 and self.w_vc.dtype == torch.uint8:
                x = attn_output.transpose(0, 1)
                attn_bmm_output = torch.empty(
                    x.shape[0],
                    x.shape[1],
                    self.w_vc.shape[2],
                    device=x.device,
                    dtype=torch.bfloat16,
                )
                batched_gemm_afp4wfp4_pre_quant(
                    x,
                    self.w_vc.transpose(-2, -1),
                    self.w_scale_v.transpose(-2, -1),
                    torch.bfloat16,
                    attn_bmm_output,
                )
            else:
                attn_bmm_output = torch.bmm(
                    attn_output.to(torch.bfloat16).transpose(0, 1),
                    self.w_vc.to(torch.bfloat16) * self.w_scale,
                )

            if self.o_proj.weight.dtype == torch.uint8:
                attn_bmm_output = attn_bmm_output.transpose(0, 1)
                attn_bmm_output = fused_flatten_mxfp4_quant(attn_bmm_output)
            else:
                attn_bmm_output = attn_bmm_output.transpose(0, 1).flatten(1, 2)

        elif self.w_vc.dtype == torch.float8_e4m3fn:
            attn_output_val, attn_output_scale = per_tensor_quant_mla_fp8(
                attn_output.transpose(0, 1),
                zero_allocator.allocate(1),
            )
            attn_bmm_output = bmm_fp8(
                attn_output_val,
                self.w_vc,
                attn_output_scale,
                self.w_scale,
                torch.bfloat16,
            )
            attn_bmm_output = attn_bmm_output.transpose(0, 1).flatten(1, 2)
        else:
            attn_bmm_output = torch.empty(
                (attn_output.shape[0], self.num_local_heads * self.v_head_dim),
                dtype=attn_output.dtype,
                device=attn_output.device,
            )
            torch.bmm(
                attn_output.transpose(0, 1),
                self.w_vc,
                out=attn_bmm_output.view(
                    -1, self.num_local_heads, self.v_head_dim
                ).transpose(0, 1),
            )
        output, _ = self.o_proj(attn_bmm_output)

        return output

    def forward_absorb_fused_mla_rope_prepare(
        self,
        positions: torch.Tensor,
        hidden_states: torch.Tensor,
        forward_batch: ForwardBatch,
        zero_allocator: BumpAllocator,
    ):
        enable_rope_fusion = (
            os.getenv("SGLANG_FUSED_MLA_ENABLE_ROPE_FUSION", "1") == "1"
        )
        q_len = hidden_states.shape[0]
        q_input = hidden_states.new_empty(
            q_len, self.num_local_heads, self.kv_lora_rank + self.qk_rope_head_dim
        )
        if self.q_lora_rank is not None:
            q, latent_cache = self.fused_qkv_a_proj_with_mqa(hidden_states)[0].split(
                [self.q_lora_rank, self.kv_lora_rank + self.qk_rope_head_dim], dim=-1
            )
            q = self.q_a_layernorm(q)
            q = self.q_b_proj(q)[0].view(-1, self.num_local_heads, self.qk_head_dim)
        else:
            q = self.q_proj(hidden_states)[0].view(
                -1, self.num_local_heads, self.qk_head_dim
            )
            latent_cache = self.kv_a_proj_with_mqa(hidden_states)[0]
        q_nope, q_pe = q.split([self.qk_nope_head_dim, self.qk_rope_head_dim], dim=-1)

        if _is_hip:
            # TODO(haishaw): add bmm_fp8 to ROCm
            q_nope_out = torch.bmm(
                q_nope.to(torch.bfloat16).transpose(0, 1),
                self.w_kc.to(torch.bfloat16) * self.w_scale,
            )
        elif self.w_kc.dtype == torch.float8_e4m3fn:
            q_nope_val, q_nope_scale = per_tensor_quant_mla_fp8(
                q_nope.transpose(0, 1),
                zero_allocator.allocate(1),
                dtype=torch.float8_e4m3fn,
            )
            q_nope_out = bmm_fp8(
                q_nope_val, self.w_kc, q_nope_scale, self.w_scale, torch.bfloat16
            )
        else:
            q_nope_out = torch.bmm(q_nope.transpose(0, 1), self.w_kc)
        q_input[..., : self.kv_lora_rank] = q_nope_out.transpose(0, 1)
        v_input = latent_cache[..., : self.kv_lora_rank]
        v_input = self.kv_a_layernorm(v_input.contiguous()).unsqueeze(1)
        k_input = latent_cache.unsqueeze(1)
        k_input[..., : self.kv_lora_rank] = v_input

        if not enable_rope_fusion:
            k_pe = k_input[..., self.kv_lora_rank :]
            q_pe, k_pe = self.rotary_emb(positions, q_pe, k_pe)
            q_input[..., self.kv_lora_rank :] = q_pe
            k_input[..., self.kv_lora_rank :] = k_pe
            k_pe_output = None
        else:
            k_pe_output = torch.empty_like(k_input[..., self.kv_lora_rank :])

        q_input[..., self.kv_lora_rank :] = q_pe

        # attn_output = self.attn_mqa(q_input, k_input, v_input, forward_batch)
        # Use Fused ROPE with use_rope=OFF.
        attn_output = torch.empty(
            (q_len, self.num_local_heads, self.kv_lora_rank),
            dtype=q.dtype,
            device=q.device,
        )
        attn_logits, _, kv_indptr, kv_indices, _, _, _ = (
            forward_batch.attn_backend.forward_metadata
        )
        cos_sin_cache = self.rotary_emb.cos_sin_cache
        num_kv_split = forward_batch.attn_backend.num_kv_splits
        sm_scale = self.attn_mqa.scaling
        if attn_logits is None:
            attn_logits = torch.empty(
                (
                    forward_batch.batch_size,
                    self.num_local_heads,
                    num_kv_split,
                    self.kv_lora_rank + 1,
                ),
                dtype=torch.float32,
                device=q.device,
            )

        # save current latent cache.
        forward_batch.token_to_kv_pool.set_kv_buffer(
            self.attn_mqa, forward_batch.out_cache_loc, k_input, None
        )
        key_cache_buf = forward_batch.token_to_kv_pool.get_key_buffer(
            self.attn_mqa.layer_id
        )
        val_cache_buf = key_cache_buf[..., : self.kv_lora_rank]

        return (
            q_input,
            key_cache_buf,
            val_cache_buf,
            attn_output,
            kv_indptr,
            kv_indices,
            k_pe_output,
            cos_sin_cache,
            positions,
            attn_logits,
            num_kv_split,
            sm_scale,
            enable_rope_fusion,
            k_input,
            forward_batch,
            zero_allocator,
        )

    def forward_absorb_fused_mla_rope_cpu_prepare(
        self,
        positions: torch.Tensor,
        hidden_states: torch.Tensor,
        forward_batch: ForwardBatch,
        zero_allocator: BumpAllocator,
    ):
        assert self.q_lora_rank is not None and use_intel_amx_backend(
            self
        ), "forward_absorb_fused_mla_rope_cpu_prepare requires q_lora_rank is not None and use_intel_amx_backend"

        q_input, k_input, v_input = (
            torch.ops.sgl_kernel.qkv_proj_with_rope_fused_weight(
                hidden_states,
                self.fused_qkv_a_proj_with_mqa.weight,
                self.q_b_proj.weight,
                self.w_kc,
                self.q_a_layernorm.weight,
                self.kv_a_layernorm.weight,
                positions,
                self.rotary_emb.cos_sin_cache,
                self.kv_a_layernorm.variance_epsilon,
                self.qkv_proj_with_rope_is_int8,
                self.qkv_proj_with_rope_is_fp8,
                (
                    self.fused_qkv_a_proj_with_mqa.weight_scale
                    if self.qkv_proj_with_rope_is_int8
                    else (
                        self.fused_qkv_a_proj_with_mqa.weight_scale_inv
                        if self.qkv_proj_with_rope_is_fp8
                        else None
                    )
                ),
                (
                    self.q_b_proj.weight_scale
                    if self.qkv_proj_with_rope_is_int8
                    else (
                        self.q_b_proj.weight_scale_inv
                        if self.qkv_proj_with_rope_is_fp8
                        else None
                    )
                ),
                True,  # is_vnni
                self.weight_block_size,
                self.q_lora_rank,
                self.kv_lora_rank,
                self.qk_rope_head_dim,
            )
        )
        return (q_input, k_input, v_input, forward_batch, zero_allocator)

    def forward_absorb_fused_mla_rope_core(
        self,
        q_input,
        key_cache_buf,
        val_cache_buf,
        attn_output,
        kv_indptr,
        kv_indices,
        k_pe_output,
        cos_sin_cache,
        positions,
        attn_logits,
        num_kv_split,
        sm_scale,
        enable_rope_fusion,
        k_input,
        forward_batch,
        zero_allocator,
    ):
        decode_attention_fwd_grouped_rope(
            q_input,
            key_cache_buf,
            val_cache_buf,
            attn_output,
            kv_indptr,
            kv_indices,
            k_pe_output,
            self.kv_lora_rank,
            self.rotary_emb.rotary_dim,
            cos_sin_cache,
            positions,
            attn_logits,
            num_kv_split,
            sm_scale,
            logit_cap=self.attn_mqa.logit_cap,
            use_rope=enable_rope_fusion,
            is_neox_style=self.rotary_emb.is_neox_style,
        )

        if enable_rope_fusion:
            k_input[..., self.kv_lora_rank :] = k_pe_output
            forward_batch.token_to_kv_pool.set_kv_buffer(
                self.attn_mqa, forward_batch.out_cache_loc, k_input, None
            )

        attn_output = attn_output.view(-1, self.num_local_heads, self.kv_lora_rank)

        if _is_hip:
            # TODO(haishaw): add bmm_fp8 to ROCm
            attn_bmm_output = torch.bmm(
                attn_output.to(torch.bfloat16).transpose(0, 1),
                self.w_vc.to(torch.bfloat16) * self.w_scale,
            )
        elif self.w_vc.dtype == torch.float8_e4m3fn:
            attn_output_val, attn_output_scale = per_tensor_quant_mla_fp8(
                attn_output.transpose(0, 1),
                zero_allocator.allocate(1),
                dtype=torch.float8_e4m3fn,
            )
            attn_bmm_output = bmm_fp8(
                attn_output_val,
                self.w_vc,
                attn_output_scale,
                self.w_scale,
                torch.bfloat16,
            )
        else:
            attn_bmm_output = torch.bmm(attn_output.transpose(0, 1), self.w_vc)
        attn_output = attn_bmm_output.transpose(0, 1).flatten(1, 2)
        output, _ = self.o_proj(attn_output)

        return output

    def forward_absorb_fused_mla_rope_cpu_core(
        self, q_input, k_input, v_input, forward_batch, zero_allocator
    ):
        assert self.q_lora_rank is not None and use_intel_amx_backend(
            self
        ), "forward_absorb_fused_mla_rope_cpu_core requires q_lora_rank is not None and use_intel_amx_backend"

        attn_output = self.attn_mqa(q_input, k_input, v_input, forward_batch)
        attn_output = attn_output.view(-1, self.num_local_heads, self.kv_lora_rank)

        # [Note] Align shapes of bmm inputs.
        # Shapes of inputs:
        #   q_nope: [M, B, K]
        #   original self.w_kc: [B, K, N]
        #   current self.w_kc (which has been converted in PackWeightMethod): [B, N, K]

        # Shapes of inputs to sgl_kernel.cpu.bmm:
        #   out: [B, M, N]
        #   mat1: [B, M, K]
        #   mat2: [B, N, K]
        B = self.w_vc.size(0)
        N = self.w_vc.size(1)
        M = attn_output.size(0)
        output = torch.empty([M, int(B * N)], dtype=attn_output.dtype)
        attn_bmm_output = output.view([M, B, N]).transpose_(0, 1)
        torch.ops.sgl_kernel.bmm_cpu(
            attn_bmm_output,
            attn_output.transpose(0, 1),
            self.w_vc,
            True,  # is_vnni
            None,  # scale
        )
        attn_output = output
        output, _ = self.o_proj(attn_output)

        return output

    def _chunked_prefix_attn_mha(
        self,
        q: torch.Tensor,
        accum_output: torch.Tensor,
        accum_lse: torch.Tensor,
        forward_batch: ForwardBatch,
    ) -> torch.Tensor:

        assert forward_batch.num_prefix_chunks is not None
        for i in range(forward_batch.num_prefix_chunks):
            forward_batch.set_prefix_chunk_idx(i)

            # Fetch latent cache from memory pool with precomputed chunked kv indices
            latent_cache_buf = forward_batch.token_to_kv_pool.get_key_buffer(
                self.attn_mha.layer_id
            )
            latent_cache = (
                latent_cache_buf[forward_batch.prefix_chunk_kv_indices[i]]
                .contiguous()
                .to(q.dtype)
            )

            kv_a_normed, k_pe = latent_cache.split(
                [self.kv_lora_rank, self.qk_rope_head_dim], dim=-1
            )
            kv_a_normed = kv_a_normed.squeeze(1).contiguous()
            kv = self.kv_b_proj(kv_a_normed)[0]
            kv = kv.view(
                -1, self.num_local_heads, self.qk_nope_head_dim + self.v_head_dim
            )
            v = kv[..., self.qk_nope_head_dim :]
            k_nope = kv[..., : self.qk_nope_head_dim]

            k = torch.empty(
                (
                    k_nope.shape[0],
                    self.num_local_heads,
                    self.qk_nope_head_dim + self.qk_rope_head_dim,
                ),
                dtype=v.dtype,
                device=v.device,
            )
            k[..., : self.qk_nope_head_dim] = k_nope
            k[..., self.qk_nope_head_dim :] = k_pe

            output, lse = self.attn_mha(q, k, v, forward_batch, save_kv_cache=False)
            tmp_output = torch.empty_like(accum_output)
            tmp_lse = torch.empty_like(accum_lse)
            merge_state_v2(output, lse, accum_output, accum_lse, tmp_output, tmp_lse)
            accum_output, accum_lse = tmp_output, tmp_lse

        return accum_output

    def forward_normal_chunked_kv_prepare(
        self,
        positions: torch.Tensor,
        hidden_states: torch.Tensor,
        forward_batch: ForwardBatch,
        zero_allocator: BumpAllocator,
    ):
        # In normal mha, the k and v tensors will become overly large when the prefix length is long.
        # To avoid this, we split the kv cache into chunks and process them one after another.
        # Since mha is compute friendly, the for loop induced here will not introduce significant overhead.
        # The top comments in https://github.com/vllm-project/vllm/blob/main/vllm/v1/attention/backends/mla/common.py
        # will be helpful for understanding the purpose of this function.

        # First do normal mha forward to get output for extended part
        return self.forward_normal_prepare(
            positions, hidden_states, forward_batch, zero_allocator
        )

    def forward_normal_chunked_kv_core(self, q, k, v, forward_batch):
        has_extend_prefix = any(forward_batch.extend_prefix_lens_cpu)
        # Only initialize the info once
        if has_extend_prefix and forward_batch.num_prefix_chunks is None:
            forward_batch.prepare_chunked_prefix_cache_info(q.device)
            if hasattr(forward_batch.attn_backend, "init_mha_chunk_metadata"):
                forward_batch.attn_backend.init_mha_chunk_metadata(forward_batch)

        forward_batch.mha_return_lse = has_extend_prefix
        # Do mha for extended part without prefix
        forward_batch.set_attn_attend_prefix_cache(False)
        attn_output = self.attn_mha(q, k, v, forward_batch, save_kv_cache=False)

        # Do mha attention with chunked prefix cache if there are any sequence with prefix
        if has_extend_prefix:
            attn_output, lse = attn_output
            forward_batch.set_attn_attend_prefix_cache(True)
            attn_output = self._chunked_prefix_attn_mha(
                q=q,
                accum_output=attn_output,
                accum_lse=lse,
                forward_batch=forward_batch,
            )

        attn_output = attn_output.reshape(-1, self.num_local_heads * self.v_head_dim)
        output, _ = self.o_proj(attn_output)
        return output


class DeepseekV2DecoderLayer(nn.Module):

    def __init__(
        self,
        config: PretrainedConfig,
        layer_id: int,
        quant_config: Optional[QuantizationConfig] = None,
        is_nextn: bool = False,
        prefix: str = "",
        alt_stream: Optional[torch.cuda.Stream] = None,
    ) -> None:
        super().__init__()
        self.hidden_size = config.hidden_size
        self.config = config
        rope_theta = getattr(config, "rope_theta", 10000)
        rope_scaling = getattr(config, "rope_scaling", None)
        max_position_embeddings = getattr(config, "max_position_embeddings", 8192)
        self.speculative_algorithm = global_server_args_dict["speculative_algorithm"]
        self.layer_id = layer_id
        self.is_nextn = is_nextn
        self.self_attn = DeepseekV2AttentionMLA(
            config=config,
            hidden_size=self.hidden_size,
            num_heads=config.num_attention_heads,
            qk_nope_head_dim=config.qk_nope_head_dim,
            qk_rope_head_dim=config.qk_rope_head_dim,
            v_head_dim=config.v_head_dim,
            q_lora_rank=(
                config.q_lora_rank if hasattr(config, "q_lora_rank") else None
            ),
            kv_lora_rank=config.kv_lora_rank,
            rope_theta=rope_theta,
            rope_scaling=rope_scaling,
            max_position_embeddings=max_position_embeddings,
            quant_config=quant_config,
            layer_id=layer_id,
            reduce_results=False,
            prefix=add_prefix("self_attn", prefix),
            alt_stream=alt_stream,
        )

        self.is_layer_sparse = self._is_layer_sparse(layer_id, is_nextn=is_nextn)
        is_previous_layer_sparse = self._is_layer_sparse(layer_id - 1, is_nextn=False)

        self.layer_scatter_modes = LayerScatterModes.init_new(
            layer_id=layer_id,
            num_layers=1 if is_nextn else config.num_hidden_layers,
            is_layer_sparse=self.is_layer_sparse,
            is_previous_layer_sparse=is_previous_layer_sparse,
        )

        if self.is_layer_sparse:
            self.mlp = DeepseekV2MoE(
                config=config,
                quant_config=quant_config,
                prefix=add_prefix("mlp", prefix),
                layer_id=self.layer_id,
                alt_stream=alt_stream,
                is_nextn=is_nextn,
            )
        else:
            if enable_moe_dense_fully_dp():
                mlp_tp_rank, mlp_tp_size = 0, 1
            else:
                mlp_tp_rank, mlp_tp_size = None, None
            self.mlp = DeepseekV2MLP(
                hidden_size=config.hidden_size,
                intermediate_size=config.intermediate_size,
                hidden_act=config.hidden_act,
                quant_config=quant_config,
                prefix=add_prefix("mlp", prefix),
                tp_rank=mlp_tp_rank,
                tp_size=mlp_tp_size,
            )

        self.input_layernorm = RMSNorm(config.hidden_size, eps=config.rms_norm_eps)
        self.post_attention_layernorm = RMSNorm(
            config.hidden_size, eps=config.rms_norm_eps
        )

        self.layer_communicator = LayerCommunicator(
            layer_scatter_modes=self.layer_scatter_modes,
            input_layernorm=self.input_layernorm,
            post_attention_layernorm=self.post_attention_layernorm,
            allow_reduce_scatter=True,
            is_last_layer=(
                is_nextn or (self.layer_id == self.config.num_hidden_layers - 1)
            ),
        )

    def _is_layer_sparse(self, layer_id: int, is_nextn: bool) -> bool:
        return is_nextn or (
            self.config.n_routed_experts is not None
            and layer_id >= self.config.first_k_dense_replace
            and layer_id % self.config.moe_layer_freq == 0
        )

    def forward(
        self,
        positions: torch.Tensor,
        hidden_states: torch.Tensor,
        forward_batch: ForwardBatch,
        residual: Optional[torch.Tensor],
        zero_allocator: BumpAllocator,
        gemm_output_zero_allocator: BumpAllocator = None,
    ) -> torch.Tensor:

        quant_format = (
            "mxfp4"
            if _is_gfx95_supported
            and getattr(self.self_attn, "fused_qkv_a_proj_with_mqa", None) is not None
            and getattr(self.self_attn.fused_qkv_a_proj_with_mqa, "weight", None)
            is not None
            and self.self_attn.fused_qkv_a_proj_with_mqa.weight.dtype == torch.uint8
            else ""
        )

        hidden_states, residual = self.layer_communicator.prepare_attn(
            hidden_states,
            residual,
            forward_batch,
            quant_format,
        )

        hidden_states = self.self_attn(
            positions=positions,
            hidden_states=hidden_states,
            forward_batch=forward_batch,
            zero_allocator=zero_allocator,
        )

        hidden_states, residual = self.layer_communicator.prepare_mlp(
            hidden_states, residual, forward_batch
        )

        should_allreduce_fusion = (
            self.layer_communicator.should_fuse_mlp_allreduce_with_next_layer(
                forward_batch
            )
        )

        # For DP with padding, reduce scatter can be used instead of all-reduce.
        use_reduce_scatter = self.layer_communicator.should_use_reduce_scatter(
            forward_batch
        )

        if isinstance(self.mlp, DeepseekV2MLP):
            gemm_output_zero_allocator = None

        hidden_states = self.mlp(
            hidden_states,
            forward_batch,
            should_allreduce_fusion,
            use_reduce_scatter,
            gemm_output_zero_allocator,
        )

        if should_allreduce_fusion:
            hidden_states._sglang_needs_allreduce_fusion = True

        if not should_allreduce_fusion:
            hidden_states, residual = self.layer_communicator.postprocess_layer(
                hidden_states, residual, forward_batch
            )

        return hidden_states, residual

    def op_comm_prepare_attn(
        self,
        state,
        positions: torch.Tensor,
        hidden_states: torch.Tensor,
        forward_batch: ForwardBatch,
        residual: Optional[torch.Tensor],
        zero_allocator: BumpAllocator,
        tbo_subbatch_index: Optional[int] = None,
    ):
        state.hidden_states_after_comm_pre_attn, state.residual_after_input_ln = (
            self.layer_communicator.prepare_attn(hidden_states, residual, forward_batch)
        )
        state.update(
            dict(
                forward_batch=forward_batch,
                positions=positions,
                zero_allocator=zero_allocator,
                tbo_subbatch_index=tbo_subbatch_index,
            )
        )

    def op_comm_prepare_mlp(self, state):
        state.hidden_states_mlp_input, state.residual_after_comm_pre_mlp = (
            self.layer_communicator.prepare_mlp(
                state.pop("hidden_states_after_attn"),
                state.pop("residual_after_input_ln"),
                state.forward_batch,
            )
        )

    def op_mlp(self, state):
        hidden_states = state.pop("hidden_states_mlp_input")
        if not (
            enable_moe_dense_fully_dp()
            and (not self.is_layer_sparse)
            and hidden_states.shape[0] == 0
        ):
            state.hidden_states_mlp_output = self.mlp(
                hidden_states, state.forward_batch
            )
        else:
            state.hidden_states_mlp_output = hidden_states

    def op_comm_postprocess_layer(self, state):
        hidden_states, residual = self.layer_communicator.postprocess_layer(
            state.pop("hidden_states_mlp_output"),
            state.pop("residual_after_comm_pre_mlp"),
            state.forward_batch,
        )

        output = dict(
            positions=state.positions,
            hidden_states=hidden_states,
            residual=residual,
            forward_batch=state.forward_batch,
            zero_allocator=state.zero_allocator,
            tbo_subbatch_index=state.tbo_subbatch_index,
        )

        state.clear(
            expect_keys={
                "positions",
                "forward_batch",
                "zero_allocator",
                "tbo_subbatch_index",
            }
        )
        return output


class DeepseekV2Model(nn.Module):
    fall_back_to_pt_during_load = False

    def __init__(
        self,
        config: PretrainedConfig,
        quant_config: Optional[QuantizationConfig] = None,
        prefix: str = "",
    ) -> None:
        super().__init__()
        self.padding_id = config.pad_token_id
        self.vocab_size = config.vocab_size
        self.first_k_dense_replace = config.first_k_dense_replace
        self.pp_group = get_pp_group()

        if self.pp_group.is_first_rank:
            self.embed_tokens = VocabParallelEmbedding(
                config.vocab_size,
                config.hidden_size,
                enable_tp=not is_dp_attention_enabled(),
            )
        else:
            self.embed_tokens = PPMissingLayer()

        self.alt_stream = torch.cuda.Stream() if _is_cuda else None
        self.layers, self.start_layer, self.end_layer = make_layers(
            config.num_hidden_layers,
            lambda idx, prefix: DeepseekV2DecoderLayer(
                config=config,
                layer_id=idx,
                quant_config=quant_config,
                prefix=prefix,
                alt_stream=self.alt_stream,
            ),
            pp_rank=self.pp_group.rank_in_group,
            pp_size=self.pp_group.world_size,
            prefix=add_prefix("layers", prefix),
            offloader_kwargs=dict(
                submodule_accessor=lambda layer: (
                    layer.mlp.experts
                    if isinstance(layer.mlp, DeepseekV2MoE)
                    else layer.mlp
                ),
                whitelist_param_names_creator=lambda module: (
                    [
                        "w13_weight",
                        "w2_weight",
                        # only for nvfp4
                        *(
                            [
                                "w13_blockscale_swizzled",
                                "w2_blockscale_swizzled",
                            ]
                            if hasattr(module, "w13_blockscale_swizzled")
                            else []
                        ),
                    ]
                    if isinstance(module, FusedMoE)
                    else []
                ),
            ),
        )
        if self.pp_group.is_last_rank:
            self.norm = RMSNorm(config.hidden_size, eps=config.rms_norm_eps)
        else:
            self.norm = PPMissingLayer(return_tuple=True)

        self.gemm_output_zero_allocator_size = 0
        if (
            _use_aiter_gfx95
            and config.n_routed_experts == 256
            and self.embed_tokens.embedding_dim == 7168
        ):
            num_moe_layers = sum(
                [
                    1
                    for i in range(len(self.layers))
                    if isinstance(self.layers[i].mlp, DeepseekV2MoE)
                ]
            )

            allocate_size = 0
            for i in range(len(self.layers)):
                if isinstance(self.layers[i].mlp, DeepseekV2MoE):
                    allocate_size = self.layers[
                        i
                    ].mlp.shared_experts.gate_up_proj.output_size_per_partition
                    break

            self.gemm_output_zero_allocator_size = (
                get_dsv3_gemm_output_zero_allocator_size(
                    config.n_routed_experts,
                    num_moe_layers,
                    allocate_size,
                    self.embed_tokens.embedding_dim,
                )
            )

    def get_input_embeddings(self) -> torch.Tensor:
        return self.embed_tokens

    def forward(
        self,
        input_ids: torch.Tensor,
        positions: torch.Tensor,
        forward_batch: ForwardBatch,
        input_embeds: torch.Tensor = None,
        pp_proxy_tensors: Optional[PPProxyTensors] = None,
    ) -> Union[torch.Tensor, PPProxyTensors]:
        total_num_layers = self.end_layer - self.start_layer
        device = input_embeds.device if input_embeds is not None else input_ids.device
        zero_allocator = BumpAllocator(
            buffer_size=total_num_layers * 2 * (2 if forward_batch.can_run_tbo else 1),
            dtype=torch.float32,
            device=device,
        )

        has_gemm_output_zero_allocator = hasattr(
            self, "gemm_output_zero_allocator_size"
        )

        gemm_output_zero_allocator = (
            BumpAllocator(
                buffer_size=self.gemm_output_zero_allocator_size,
                dtype=torch.float32,
                device=device,
            )
            if has_gemm_output_zero_allocator
            and self.gemm_output_zero_allocator_size > 0
            else None
        )

        if self.pp_group.is_first_rank:
            if input_embeds is None:
                hidden_states = self.embed_tokens(input_ids)
            else:
                hidden_states = input_embeds
            residual = None
        else:
            assert pp_proxy_tensors is not None
            hidden_states = pp_proxy_tensors["hidden_states"]
            residual = pp_proxy_tensors["residual"]

        normal_start_layer = self.start_layer
        normal_end_layer = self.end_layer
        if forward_batch.can_run_tbo:
            if (
                self.first_k_dense_replace > normal_start_layer
                and self.first_k_dense_replace < normal_end_layer
            ):
                normal_end_layer = self.first_k_dense_replace
            elif self.first_k_dense_replace < normal_start_layer:
                normal_end_layer = normal_start_layer = 0

        for i in range(normal_start_layer, normal_end_layer):
            with get_global_expert_distribution_recorder().with_current_layer(i):
                layer = self.layers[i]
                hidden_states, residual = layer(
                    positions,
                    hidden_states,
                    forward_batch,
                    residual,
                    zero_allocator,
                    gemm_output_zero_allocator,
                )

        if normal_end_layer != self.end_layer:
            hidden_states, residual = model_forward_maybe_tbo(
                layers=self.layers[normal_end_layer : self.end_layer],
                enable_tbo=True,
                positions=positions,
                forward_batch=forward_batch,
                hidden_states=hidden_states,
                residual=residual,
                input_data_scatter_mode=self.layers[
                    normal_end_layer - 1
                ].layer_scatter_modes.layer_output_mode,
                zero_allocator=zero_allocator,
            )

        if not self.pp_group.is_last_rank:
            return PPProxyTensors(
                {
                    "hidden_states": hidden_states,
                    "residual": residual,
                }
            )
        else:
            if not forward_batch.forward_mode.is_idle():
                if residual is None:
                    hidden_states = self.norm(hidden_states)
                else:
                    hidden_states, _ = self.norm(hidden_states, residual)
        return hidden_states


class DeepseekV2ForCausalLM(nn.Module):
    # for quark model load
    packed_modules_mapping = {}

    def __init__(
        self,
        config: PretrainedConfig,
        quant_config: Optional[QuantizationConfig] = None,
        prefix: str = "",
    ) -> None:
        super().__init__()

        # for quark model load
        # Fuse q_a_proj and kv_a_proj_with_mqa along output dimension when q_lora_rank is not None
        self.fuse_qkv_a_proj = (
            hasattr(config, "q_lora_rank") and config.q_lora_rank is not None
        )
        if self.fuse_qkv_a_proj:
            self.packed_modules_mapping["fused_qkv_a_proj_with_mqa"] = [
                "q_a_proj",
                "kv_a_proj_with_mqa",
            ]

        self.pp_group = get_pp_group()
        self.config = config
        self.tp_size = get_tensor_model_parallel_world_size()
        self.quant_config = quant_config
        self.determine_num_fused_shared_experts()
        self.model = DeepseekV2Model(
            config, quant_config, prefix=add_prefix("model", prefix)
        )
        self.lm_head = ParallelLMHead(
            config.vocab_size,
            config.hidden_size,
            quant_config=quant_config,
            prefix=add_prefix("lm_head", prefix),
            use_attn_tp_group=global_server_args_dict["enable_dp_lm_head"],
        )
        self.logits_processor = LogitsProcessor(config)

        self._routed_experts_weights_of_layer = LazyValue(
            lambda: {
                layer_id: layer.mlp.get_moe_weights()
                for layer_id, layer in enumerate(self.model.layers)
                if isinstance(layer.mlp, DeepseekV2MoE)
            }
        )

    @property
    def routed_experts_weights_of_layer(self):
        return self._routed_experts_weights_of_layer.value

    def determine_num_fused_shared_experts(
        self, architecture: str = "DeepseekV3ForCausalLM"
    ):
        self.num_fused_shared_experts = 0
        if global_server_args_dict["disable_shared_experts_fusion"]:
            return

        # Only Deepseek V3/R1 can use shared experts fusion optimization now.
        disable_reason = None
        if (
            not _is_cuda
            or torch.cuda.get_device_capability("cuda") < (8, 0)
            or self.config.architectures[0] != architecture
            or self.config.n_routed_experts != 256
            or self.config.n_shared_experts != 1
        ):
            disable_reason = "Only Deepseek V3/R1 on NV-platform with capability >= 80 can use shared experts fusion optimization."
        elif get_moe_expert_parallel_world_size() > 1:
            disable_reason = "Deepseek V3/R1 can not use shared experts fusion optimization under expert parallelism."
        elif self.quant_config.get_name() == "w4afp8":
            disable_reason = "Deepseek V3/R1 W4AFP8 model uses different quant method for routed experts and shared experts."

        if disable_reason is not None:
            global_server_args_dict["disable_shared_experts_fusion"] = True
            self.num_fused_shared_experts = 0
            log_info_on_rank0(
                logger,
                f"{disable_reason} Shared experts fusion optimization is disabled.",
            )
            return

        self.num_fused_shared_experts = self.config.n_shared_experts

    def get_input_embeddings(self) -> nn.Embedding:
        return self.model.embed_tokens

    @torch.no_grad()
    def forward(
        self,
        input_ids: torch.Tensor,
        positions: torch.Tensor,
        forward_batch: ForwardBatch,
        input_embeds: torch.Tensor = None,
        pp_proxy_tensors: Optional[PPProxyTensors] = None,
    ) -> torch.Tensor:
        hidden_states = self.model(
            input_ids, positions, forward_batch, input_embeds, pp_proxy_tensors
        )

        if self.pp_group.is_last_rank:
            return self.logits_processor(
                input_ids, hidden_states, self.lm_head, forward_batch
            )
        else:
            return hidden_states

    @property
    def start_layer(self):
        return self.model.start_layer

    @property
    def end_layer(self):
        return self.model.end_layer

    def post_load_weights(self, is_nextn=False, weight_names=None):

        # Perform post-processing after loading weights
        if is_nextn:
            layer_ids = [self.config.num_hidden_layers]
        else:
            if weight_names is None:
                layer_ids = range(self.model.start_layer, self.model.end_layer)
            else:
                layer_ids = set()
                for name in weight_names:
                    if "kv_b_proj" in name:
                        layer_id = int(name.split(".")[2])
                        if layer_id < self.config.num_hidden_layers:
                            layer_ids.add(layer_id)

        for layer_id in layer_ids:
            self_attn = (
                self.model.layers[layer_id].self_attn
                if not is_nextn
                else self.model.decoder.self_attn
            )
            if hasattr(self_attn.kv_b_proj, "qweight"):
                # AWQ compatible
                if _is_cuda or _is_hip:
                    w = awq_dequantize(
                        self_attn.kv_b_proj.qweight,
                        self_attn.kv_b_proj.scales,
                        self_attn.kv_b_proj.qzeros,
                    ).T
                else:
                    w = awq_dequantize(
                        self_attn.kv_b_proj.qweight,
                        self_attn.kv_b_proj.scales,
                        self_attn.kv_b_proj.qzeros,
                        0,
                        0,
                        0,
                    ).T
            else:
                w = self_attn.kv_b_proj.weight
            # NOTE(HandH1998): Since `bmm_fp8` only supports per-tensor scale, we have to requantize `self_attn.kv_b_proj`.
            # This may affect the accuracy of fp8 model.
            # Fix deepseek v3 blockwise bmm by using deep_gemm
            use_deep_gemm_bmm = False

            if w.dtype in (
                torch.float8_e4m3fn,
                torch.float8_e4m3fnuz,
            ):
                if (
                    hasattr(self.quant_config, "weight_block_size")
                    and self.quant_config.weight_block_size is not None
                ):
                    weight_block_size = self.quant_config.weight_block_size
                    assert hasattr(self_attn.kv_b_proj, "weight_scale_inv")
                    if _is_fp8_fnuz:
                        weight, weight_scale, _ = normalize_e4m3fn_to_e4m3fnuz(
                            weight=w,
                            weight_scale=self_attn.kv_b_proj.weight_scale_inv,
                            input_scale=None,
                        )
                    else:
                        weight = w
                        weight_scale = self_attn.kv_b_proj.weight_scale_inv

                    if (
                        _is_cuda
                        and weight_block_size[0] == 128
                        and weight_block_size[1] == 128
                    ):
                        if (
                            deep_gemm_wrapper.ENABLE_JIT_DEEPGEMM
                            and not deep_gemm_wrapper.DEEPGEMM_BLACKWELL
                            and get_bool_env_var("SGL_USE_DEEPGEMM_BMM", "false")
                        ):
                            block_scale = weight_scale
                            use_deep_gemm_bmm = True
                        else:
                            w = block_quant_dequant(
                                weight,
                                weight_scale,
                                weight_block_size,
                                torch.bfloat16,
                            )
                    else:
                        w, scale = block_quant_to_tensor_quant(
                            weight, weight_scale, weight_block_size
                        )
                        self_attn.w_scale = scale
                else:
                    if _is_fp8_fnuz:
                        weight, weight_scale, _ = normalize_e4m3fn_to_e4m3fnuz(
                            weight=w,
                            weight_scale=self_attn.kv_b_proj.weight_scale,
                            input_scale=None,
                        )
                    else:
                        weight = w
                        weight_scale = self_attn.kv_b_proj.weight_scale

                    w, scale = channel_quant_to_tensor_quant(weight, weight_scale)
                    self_attn.w_scale = scale

            if w.dtype == torch.int8:
                if hasattr(self.quant_config, "weight_block_size"):
                    # block-wise int8 need it
                    weight_block_size = self.quant_config.weight_block_size
                    if weight_block_size is not None:
                        assert hasattr(self_attn.kv_b_proj, "weight_scale_inv")
                        weight = w
                        weight_scale = self_attn.kv_b_proj.weight_scale_inv
                        w = int8_block_dequant(
                            weight, weight_scale, weight_block_size
                        ).to(torch.bfloat16)
                else:
                    # channel-wise int8 need it
                    w = w.to(torch.bfloat16) * self_attn.kv_b_proj.weight_scale.to(
                        torch.bfloat16
                    )

            w_kc, w_vc = w.unflatten(
                0, (-1, self_attn.qk_nope_head_dim + self_attn.v_head_dim)
            ).split([self_attn.qk_nope_head_dim, self_attn.v_head_dim], dim=1)

            if (
                _use_aiter_gfx95
                and self.quant_config is not None
                and self.quant_config.get_name() == "quark"
            ):
                w_kc, self_attn.w_scale_k, w_vc, self_attn.w_scale_v = (
                    quark_post_load_weights(self_attn, w, "mxfp4")
                )

            if not use_deep_gemm_bmm:
                self_attn.w_kc = bind_or_assign(
                    self_attn.w_kc, w_kc.transpose(1, 2).contiguous().transpose(1, 2)
                )
                self_attn.w_vc = bind_or_assign(
                    self_attn.w_vc, w_vc.contiguous().transpose(1, 2)
                )
                if (
                    hasattr(self_attn.kv_b_proj, "weight_scale")
                    and self_attn.w_scale is None
                ):
                    self_attn.w_scale = bind_or_assign(
                        self_attn.w_scale, self_attn.kv_b_proj.weight_scale
                    )
                    if _is_hip:
                        self_attn.w_scale *= 2.0
                # TODO: remove this after adding FP8 support in bmm cpu kernel
                if _is_cpu and _is_cpu_amx_available and w.dtype == torch.float8_e4m3fn:
                    self_attn.w_kc = (
                        self_attn.w_kc.to(torch.bfloat16) * self_attn.w_scale
                    )
                    self_attn.w_vc = (
                        self_attn.w_vc.to(torch.bfloat16) * self_attn.w_scale
                    )
            else:
                num_tiles_k = self_attn.qk_nope_head_dim // weight_block_size[1]
                num_tiles_n = self_attn.v_head_dim // weight_block_size[0]
                ws_kc, ws_vc = block_scale.unflatten(
                    0, (-1, (num_tiles_k + num_tiles_n))
                ).split([num_tiles_k, num_tiles_n], dim=1)
                self_attn.w_scale_k = bind_or_assign(
                    self_attn.w_scale_k, ws_kc.transpose(1, 2).contiguous()
                )
                self_attn.w_scale_v = bind_or_assign(
                    self_attn.w_scale_v, ws_vc.contiguous()
                )
                self_attn.w_kc = bind_or_assign(
                    self_attn.w_kc, w_kc.transpose(1, 2).contiguous()
                )
                self_attn.w_vc = bind_or_assign(self_attn.w_vc, w_vc.contiguous())
                self_attn.use_deep_gemm_bmm = True

        if (
            deep_gemm_wrapper.ENABLE_JIT_DEEPGEMM
            and deep_gemm_wrapper.DEEPGEMM_SCALE_UE8M0
            and hasattr(self.quant_config, "weight_block_size")
            and self.quant_config.weight_block_size is not None
        ):
            self._weight_requant_ue8m0(is_nextn)

    def _weight_requant_ue8m0(self, is_nextn=False):
        weight_block_size = self.quant_config.weight_block_size

        moe_layers = list(
            range(
                self.config.first_k_dense_replace,
                self.config.num_hidden_layers,
                self.config.moe_layer_freq,
            )
        )

        num_hidden_layers = 1 if is_nextn else self.config.num_hidden_layers

        for layer_id in range(num_hidden_layers):
            if is_nextn:
                layer = self.model.decoder
            else:
                layer = self.model.layers[layer_id]

            module_list = [
                layer.self_attn.kv_b_proj,
                layer.self_attn.o_proj,
            ]

            if self.config.q_lora_rank is not None:
                module_list.append(layer.self_attn.fused_qkv_a_proj_with_mqa)
                module_list.append(layer.self_attn.q_b_proj)
            else:
                module_list.append(layer.self_attn.kv_a_proj_with_mqa)
                module_list.append(layer.self_attn.q_proj)

            for module in module_list:
                requant_weight_ue8m0_inplace(
                    module.weight, module.weight_scale_inv, weight_block_size
                )

            if layer_id in moe_layers or is_nextn:
                shared_experts = getattr(layer.mlp, "shared_experts", None)
                if shared_experts is not None:
                    for module in [
                        shared_experts.gate_up_proj,
                        shared_experts.down_proj,
                    ]:
                        requant_weight_ue8m0_inplace(
                            module.weight, module.weight_scale_inv, weight_block_size
                        )

                experts = layer.mlp.experts
                if isinstance(experts, DeepEPMoE):
                    for w in [
                        experts.w13_weight_fp8,
                        experts.w2_weight_fp8,
                    ]:
                        requant_weight_ue8m0_inplace(w[0], w[1], weight_block_size)
            else:
                mlp = layer.mlp
                assert isinstance(mlp, DeepseekV2MLP)
                for module in [
                    mlp.gate_up_proj,
                    mlp.down_proj,
                ]:
                    requant_weight_ue8m0_inplace(
                        module.weight, module.weight_scale_inv, weight_block_size
                    )

    def load_weights(self, weights: Iterable[Tuple[str, torch.Tensor]], is_nextn=False):

        if is_nextn:
            if hasattr(self.config, "num_nextn_predict_layers"):
                num_nextn_layers = self.config.num_nextn_predict_layers
                assert num_nextn_layers == 1, "Only 1 nextn layer is supported"
                # compatible with old design
                nextn_layer_id = (
                    0
                    if self.config.num_hidden_layers == 1
                    else self.config.num_hidden_layers
                )
            else:
                raise ValueError("num_nextn_predict_layers is not in the config")

        stacked_params_mapping = [
            # (param_name, shard_name, shard_id)
            ("gate_up_proj", "gate_proj", 0),
            ("gate_up_proj", "up_proj", 1),
        ]

        # Params for weights, fp8 weight scales, fp8 activation scales
        # (param_name, weight_name, expert_id, shard_id)
        expert_params_mapping = FusedMoE.make_expert_params_mapping(
            ckpt_gate_proj_name="gate_proj",
            ckpt_down_proj_name="down_proj",
            ckpt_up_proj_name="up_proj",
            num_experts=self.config.n_routed_experts + self.num_fused_shared_experts,
        )
        # Params for special naming rules in mixed-precision models, for example:
        # model.layers.xx.mlp.experts.xx.w1.input_scale. For details,
        # see https://huggingface.co/Barrrrry/DeepSeek-R1-W4AFP8/blob/main.
        if self.quant_config and self.quant_config.get_name() == "w4afp8":
            expert_params_mapping += FusedMoE.make_expert_input_scale_params_mapping(
                num_experts=self.config.n_routed_experts
            )

        # Fuse q_a_proj and kv_a_proj_with_mqa along output dimension when q_lora_rank is not None
        fuse_qkv_a_proj = hasattr(self.config, "q_lora_rank") and (
            self.config.q_lora_rank is not None
        )
        cached_a_proj = {} if fuse_qkv_a_proj else None

        if is_nextn:
            nextn_layer_prefix = f"model.layers.{nextn_layer_id}"
            nextn_spec_weight_names = [
                "shared_head.norm",
                "eh_proj",
                "enorm",
                "hnorm",
            ]

        if self.num_fused_shared_experts > 0:
            assert self.num_fused_shared_experts == 1
            log_info_on_rank0(logger, "Shared experts fusion optimization enabled.")

        with concurrent.futures.ThreadPoolExecutor() as executor:
            futures = []
            params_dict = dict(self.named_parameters())
            weight_names = []
            for name, loaded_weight in weights:
                layer_id = get_layer_id(name)
                if (
                    layer_id is not None
                    and hasattr(self.model, "start_layer")
                    and (
                        layer_id < self.model.start_layer
                        or layer_id >= self.model.end_layer
                    )
                ):
                    continue
                if self.num_fused_shared_experts > 0 and "mlp.shared_experts" in name:
                    name = name.replace(
                        "mlp.shared_experts",
                        f"mlp.experts.{self.config.n_routed_experts}",
                    )

                weight_names.append(name)

                if not is_nextn:
                    if hasattr(self.config, "num_nextn_predict_layers"):
                        num_nextn_layers = self.config.num_nextn_predict_layers
                        if num_nextn_layers > 0 and name.startswith("model.layers"):
                            name_list = name.split(".")
                            if (
                                len(name_list) >= 3
                                and int(name_list[2]) >= self.config.num_hidden_layers
                            ):
                                continue
                else:
                    if not name.startswith(nextn_layer_prefix):
                        continue

                    # Use shared head and embed weights from target model
                    if "shared_head.head" in name or "embed_tokens" in name:
                        continue

                    is_decoder = True
                    # For nextn specific weights
                    for weight_name in nextn_spec_weight_names:
                        if weight_name in name:
                            name = name.replace(nextn_layer_prefix, "model")
                            is_decoder = False
                            break
                    # For decoder layer weights
                    if is_decoder:
                        name = name.replace(nextn_layer_prefix, "model.decoder")

                if "rotary_emb.inv_freq" in name:
                    continue
                for param_name, weight_name, shard_id in stacked_params_mapping:
                    # Skip non-stacked layers and experts (experts handled below).
                    if weight_name not in name:
                        continue
                    # We have mlp.experts[0].gate_proj in the checkpoint.
                    # Since we handle the experts below in expert_params_mapping,
                    # we need to skip here BEFORE we update the name, otherwise
                    # name will be updated to mlp.experts[0].gate_up_proj, which
                    # will then be updated below in expert_params_mapping
                    # for mlp.experts[0].gate_gate_up_proj, which breaks load.
                    if ("mlp.experts." in name) and name not in params_dict:
                        continue
                    name = name.replace(weight_name, param_name)
                    # Skip loading extra bias for GPTQ models.
                    if name.endswith(".bias") and name not in params_dict:
                        continue
                    param = params_dict[name]
                    weight_loader = param.weight_loader
                    futures.append(
                        executor.submit(weight_loader, param, loaded_weight, shard_id)
                    )
                    break
                else:
                    for mapping in expert_params_mapping:
                        param_name, weight_name, expert_id, shard_id = mapping
                        if weight_name not in name:
                            continue
                        name = name.replace(weight_name, param_name)
                        param = params_dict[name]
                        weight_loader = param.weight_loader
                        futures.append(
                            executor.submit(
                                weight_loader,
                                param,
                                loaded_weight,
                                name,
                                shard_id=shard_id,
                                expert_id=expert_id,
                            )
                        )
                        break
                    else:
                        # Skip loading extra bias for GPTQ models.
                        if name.endswith(".bias") and name not in params_dict:
                            continue
                        # Skip loading embed_tokens if not first rank in pipeline parallelism
                        if ".embed_tokens." in name and not self.pp_group.is_first_rank:
                            continue
                        # Skip loading norm if not last rank in pipeline parallelism
                        if ".norm." in name and not self.pp_group.is_last_rank:
                            continue
                        if fuse_qkv_a_proj and (
                            "q_a_proj" in name or "kv_a_proj_with_mqa" in name
                        ):
                            cached_a_proj[name] = loaded_weight
                            q_a_proj_name = (
                                name
                                if "q_a_proj" in name
                                else name.replace("kv_a_proj_with_mqa", "q_a_proj")
                            )
                            kv_a_proj_name = (
                                name
                                if "kv_a_proj_with_mqa" in name
                                else name.replace("q_a_proj", "kv_a_proj_with_mqa")
                            )

                            # When both q_a_proj and kv_a_proj_with_mqa has been cached, load the fused weight to parameter
                            if (
                                q_a_proj_name in cached_a_proj
                                and kv_a_proj_name in cached_a_proj
                            ):
                                q_a_proj_weight = cached_a_proj[q_a_proj_name]
                                kv_a_proj_weight = cached_a_proj[kv_a_proj_name]
                                cat_dim = 0
                                if self.quant_config is not None and (
                                    self.quant_config.get_name() == "awq"
                                    or self.quant_config.get_name() == "awq_marlin"
                                    or self.quant_config.get_name() == "moe_wna16"
                                ):
                                    cat_dim = 1
                                fused_weight = torch.cat(
                                    [q_a_proj_weight, kv_a_proj_weight], dim=cat_dim
                                )
                                param_name = (
                                    name.replace(
                                        "q_a_proj", "fused_qkv_a_proj_with_mqa"
                                    )
                                    if "q_a_proj" in name
                                    else name.replace(
                                        "kv_a_proj_with_mqa",
                                        "fused_qkv_a_proj_with_mqa",
                                    )
                                )
                                param = params_dict[param_name]

                                weight_loader = getattr(
                                    param, "weight_loader", default_weight_loader
                                )
                                futures.append(
                                    executor.submit(weight_loader, param, fused_weight)
                                )
                                cached_a_proj.pop(q_a_proj_name)
                                cached_a_proj.pop(kv_a_proj_name)
                        else:
                            if (
                                "k_scale" in name or "v_scale" in name
                            ) and name not in params_dict:
                                # modelopt attn kv scale is named differently
                                for scale in ["k_scale", "v_scale"]:
                                    if scale in name:
                                        name = name.replace(
                                            f"{scale[0]}_proj", "attn_mqa"
                                        )
                                        break
                            if name not in params_dict:
                                # modelopt ckpt contains not needed weights for MTP module:
                                # model.decoder.self_attn.attn_mqa.v_scale and
                                # model.decoder.self_attn.attn_mqa.k_scale
                                logger.warning(f"{name} not found in params_dict.")
                                continue
                            param = params_dict[name]
                            weight_loader = getattr(
                                param, "weight_loader", default_weight_loader
                            )
                            futures.append(
                                executor.submit(weight_loader, param, loaded_weight)
                            )

            # Wait for all tasks to complete and raise any exceptions.
            for future in concurrent.futures.as_completed(futures):
                future.result()

        self.post_load_weights(is_nextn=is_nextn, weight_names=weight_names)

    def get_embed_and_head(self):
        return self.model.embed_tokens.weight, self.lm_head.weight

    def set_embed_and_head(self, embed, head):
        del self.model.embed_tokens.weight
        del self.lm_head.weight
        self.model.embed_tokens.weight = embed
        self.lm_head.weight = head
        torch.cuda.empty_cache()
        torch.cuda.synchronize()

    @classmethod
    def get_model_config_for_expert_location(cls, config):
        return ModelConfigForExpertLocation(
            num_layers=config.num_hidden_layers,
            num_logical_experts=config.n_routed_experts,
            num_groups=config.n_group,
        )


BackendRegistry.register("ascend", handle_ascend)
BackendRegistry.register("flashinfer", handle_flashinfer)
BackendRegistry.register("fa3", handle_fa3)
BackendRegistry.register("flashmla", handle_flashmla)
BackendRegistry.register("cutlass_mla", handle_cutlass_mla)
BackendRegistry.register("fa4", handle_fa4)
BackendRegistry.register("trtllm_mla", handle_trtllm_mla)
BackendRegistry.register("aiter", handle_aiter)
BackendRegistry.register("triton", handle_triton)


class DeepseekV3ForCausalLM(DeepseekV2ForCausalLM):
    pass


EntryClass = [DeepseekV2ForCausalLM, DeepseekV3ForCausalLM]<|MERGE_RESOLUTION|>--- conflicted
+++ resolved
@@ -328,7 +328,10 @@
         return AttnForwardMethod.MLA
 
 
-def handle_triton(attn, forward_batch):
+def handle_triton(attn, forward_batch: ForwardBatch):
+    if forward_batch.forward_mode.is_draft_extend_v2():
+        return _dispatch_mla_subtype(attn, forward_batch)
+
     if (
         _is_extend_without_speculative(forward_batch)
         and sum(forward_batch.extend_prefix_lens_cpu) == 0
@@ -1197,100 +1200,8 @@
             attention_backend = global_server_args_dict["prefill_attention_backend"]
         self.current_attention_backend = attention_backend
 
-<<<<<<< HEAD
-        if attention_backend == "ascend":
-            if (
-                forward_batch.forward_mode.is_extend()
-                and not forward_batch.forward_mode.is_target_verify()
-                and not forward_batch.forward_mode.is_draft_extend()
-            ):
-                return AttnForwardMethod.MHA
-            else:
-                return AttnForwardMethod.MLA
-        elif (
-            attention_backend == "flashinfer"
-            or attention_backend == "fa3"
-            or attention_backend == "flashmla"
-            or attention_backend == "cutlass_mla"
-        ):
-            # Use MHA with chunked KV cache when prefilling on long sequences.
-            sum_extend_prefix_lens = (
-                sum(forward_batch.extend_prefix_lens_cpu)
-                if forward_batch.extend_prefix_lens_cpu is not None
-                else 0
-            )
-            # Flashinfer MLA: Do not absorb when enabling ragged prefill
-            disable_ragged = (
-                attention_backend == "flashinfer" or attention_backend == "flashmla"
-            ) and self.flashinfer_mla_disable_ragged
-
-            if (
-                not disable_ragged
-                and forward_batch.forward_mode.is_extend()
-                and not forward_batch.forward_mode.is_target_verify()
-                and not forward_batch.forward_mode.is_draft_extend()
-                and (
-                    (
-                        sum_extend_prefix_lens >= self.chunked_prefix_cache_threshold
-                        and not self.disable_chunked_prefix_cache
-                    )
-                    or sum_extend_prefix_lens == 0
-                )
-            ):
-                return AttnForwardMethod.MHA_CHUNKED_KV
-            else:
-                return _dispatch_mla_subtype()
-        elif attention_backend == "fa4":
-            # TODO(cicirori): use FA4 MHA for DeepSeekV3 for now
-            return AttnForwardMethod.MHA_CHUNKED_KV
-        elif attention_backend == "trtllm_mla":
-            sum_extend_prefix_lens = (
-                sum(forward_batch.extend_prefix_lens_cpu)
-                if forward_batch.extend_prefix_lens_cpu is not None
-                else 0
-            )
-            if (
-                forward_batch.forward_mode.is_extend()
-                and not forward_batch.forward_mode.is_target_verify()
-                and not forward_batch.forward_mode.is_draft_extend()
-                and (
-                    not self.disable_chunked_prefix_cache or sum_extend_prefix_lens == 0
-                )
-            ):
-                return AttnForwardMethod.MHA_CHUNKED_KV
-            else:
-                return _dispatch_mla_subtype()
-        elif attention_backend == "aiter":
-            if (
-                forward_batch.forward_mode.is_extend()
-                and not forward_batch.forward_mode.is_target_verify()
-                and not forward_batch.forward_mode.is_draft_extend()
-            ):
-                if is_dp_attention_enabled():
-                    if sum(forward_batch.extend_prefix_lens_cpu) == 0:
-                        return AttnForwardMethod.MHA
-                    else:
-                        return AttnForwardMethod.MLA
-                else:
-                    return AttnForwardMethod.MHA
-            else:
-                return AttnForwardMethod.MLA
-        else:
-            # Triton: Use normal computation for prefill and use weight absorption for extend/decode
-            if (
-                forward_batch.forward_mode.is_extend()
-                and not forward_batch.forward_mode.is_target_verify()
-                and not forward_batch.forward_mode.is_draft_extend()
-                and not forward_batch.forward_mode.is_draft_extend_v2()
-                and sum(forward_batch.extend_prefix_lens_cpu) == 0
-            ):
-                return AttnForwardMethod.MHA
-            else:
-                return _dispatch_mla_subtype()
-=======
         handler = BackendRegistry.get_handler(attention_backend)
         return handler(self, forward_batch)
->>>>>>> fc3e5420
 
     def op_prepare(self, state):
         state.attn_intermediate_state = self.forward_prepare(
