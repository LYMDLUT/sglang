# Install SGLang

You can install SGLang using one of the methods below.

This page primarily applies to common NVIDIA GPU platforms.
For other or newer platforms, please refer to the dedicated pages for [AMD GPUs](../platforms/amd_gpu.md), [Intel Xeon CPUs](../platforms/cpu_server.md), [TPU](../platforms/tpu.md), [NVIDIA DGX Spark](https://lmsys.org/blog/2025-10-13-nvidia-dgx-spark/), [NVIDIA Jetson](../platforms/nvidia_jetson.md), [Ascend NPUs](../platforms/ascend_npu.md).

## Method 1: With pip or uv

It is recommended to use uv for faster installation:

```bash
pip install --upgrade pip
pip install uv
<<<<<<< HEAD
uv pip install sglang --prerelease=allow
=======
uv pip install "sglang" --prerelease=allow
>>>>>>> c8bff537
```

**Quick fixes to common problems**

- If you encounter `OSError: CUDA_HOME environment variable is not set`. Please set it to your CUDA install root with either of the following solutions:
  1. Use `export CUDA_HOME=/usr/local/cuda-<your-cuda-version>` to set the `CUDA_HOME` environment variable.
  2. Install FlashInfer first following [FlashInfer installation doc](https://docs.flashinfer.ai/installation.html), then install SGLang as described above.

## Method 2: From source

```bash
# Use the last release branch
git clone -b v0.5.4 https://github.com/sgl-project/sglang.git
cd sglang

# Install the python packages
pip install --upgrade pip
<<<<<<< HEAD
pip install -e "python" --prerelease=allow
=======
pip install -e "python"
>>>>>>> c8bff537
```

**Quick fixes to common problems**

- If you want to develop SGLang, it is recommended to use docker. Please refer to [setup docker container](../developer_guide/development_guide_using_docker.md#setup-docker-container). The docker image is `lmsysorg/sglang:dev`.

## Method 3: Using docker

The docker images are available on Docker Hub at [lmsysorg/sglang](https://hub.docker.com/r/lmsysorg/sglang/tags), built from [Dockerfile](https://github.com/sgl-project/sglang/tree/main/docker).
Replace `<secret>` below with your huggingface hub [token](https://huggingface.co/docs/hub/en/security-tokens).

```bash
docker run --gpus all \
    --shm-size 32g \
    -p 30000:30000 \
    -v ~/.cache/huggingface:/root/.cache/huggingface \
    --env "HF_TOKEN=<secret>" \
    --ipc=host \
    lmsysorg/sglang:latest \
    python3 -m sglang.launch_server --model-path meta-llama/Llama-3.1-8B-Instruct --host 0.0.0.0 --port 30000
```

You can also find the nightly docker images [here](https://hub.docker.com/r/lmsysorg/sglang/tags?name=nightly).

## Method 4: Using Kubernetes

Please check out [OME](https://github.com/sgl-project/ome), a Kubernetes operator for enterprise-grade management and serving of large language models (LLMs).

<details>
<summary>More</summary>

1. Option 1: For single node serving (typically when the model size fits into GPUs on one node)

   Execute command `kubectl apply -f docker/k8s-sglang-service.yaml`, to create k8s deployment and service, with llama-31-8b as example.

2. Option 2: For multi-node serving (usually when a large model requires more than one GPU node, such as `DeepSeek-R1`)

   Modify the LLM model path and arguments as necessary, then execute command `kubectl apply -f docker/k8s-sglang-distributed-sts.yaml`, to create two nodes k8s statefulset and serving service.

</details>

## Method 5: Using docker compose

<details>
<summary>More</summary>

> This method is recommended if you plan to serve it as a service.
> A better approach is to use the [k8s-sglang-service.yaml](https://github.com/sgl-project/sglang/blob/main/docker/k8s-sglang-service.yaml).

1. Copy the [compose.yml](https://github.com/sgl-project/sglang/blob/main/docker/compose.yaml) to your local machine
2. Execute the command `docker compose up -d` in your terminal.
</details>

## Method 6: Run on Kubernetes or Clouds with SkyPilot

<details>
<summary>More</summary>

To deploy on Kubernetes or 12+ clouds, you can use [SkyPilot](https://github.com/skypilot-org/skypilot).

1. Install SkyPilot and set up Kubernetes cluster or cloud access: see [SkyPilot's documentation](https://skypilot.readthedocs.io/en/latest/getting-started/installation.html).
2. Deploy on your own infra with a single command and get the HTTP API endpoint:
<details>
<summary>SkyPilot YAML: <code>sglang.yaml</code></summary>

```yaml
# sglang.yaml
envs:
  HF_TOKEN: null

resources:
  image_id: docker:lmsysorg/sglang:latest
  accelerators: A100
  ports: 30000

run: |
  conda deactivate
  python3 -m sglang.launch_server \
    --model-path meta-llama/Llama-3.1-8B-Instruct \
    --host 0.0.0.0 \
    --port 30000
```

</details>

```bash
# Deploy on any cloud or Kubernetes cluster. Use --cloud <cloud> to select a specific cloud provider.
HF_TOKEN=<secret> sky launch -c sglang --env HF_TOKEN sglang.yaml

# Get the HTTP API endpoint
sky status --endpoint 30000 sglang
```

3. To further scale up your deployment with autoscaling and failure recovery, check out the [SkyServe + SGLang guide](https://github.com/skypilot-org/skypilot/tree/master/llm/sglang#serving-llama-2-with-sglang-for-more-traffic-using-skyserve).
</details>

## Common Notes

- [FlashInfer](https://github.com/flashinfer-ai/flashinfer) is the default attention kernel backend. It only supports sm75 and above. If you encounter any FlashInfer-related issues on sm75+ devices (e.g., T4, A10, A100, L4, L40S, H100), please switch to other kernels by adding `--attention-backend triton --sampling-backend pytorch` and open an issue on GitHub.
- To reinstall flashinfer locally, use the following command: `pip3 install --upgrade flashinfer-python --force-reinstall --no-deps` and then delete the cache with `rm -rf ~/.cache/flashinfer`.<|MERGE_RESOLUTION|>--- conflicted
+++ resolved
@@ -12,11 +12,7 @@
 ```bash
 pip install --upgrade pip
 pip install uv
-<<<<<<< HEAD
-uv pip install sglang --prerelease=allow
-=======
 uv pip install "sglang" --prerelease=allow
->>>>>>> c8bff537
 ```
 
 **Quick fixes to common problems**
@@ -34,11 +30,7 @@
 
 # Install the python packages
 pip install --upgrade pip
-<<<<<<< HEAD
-pip install -e "python" --prerelease=allow
-=======
 pip install -e "python"
->>>>>>> c8bff537
 ```
 
 **Quick fixes to common problems**
