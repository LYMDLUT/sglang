--- conflicted
+++ resolved
@@ -1,14 +1,15 @@
 ARG CUDA_VERSION=12.9.1
 FROM nvidia/cuda:${CUDA_VERSION}-cudnn-devel-ubuntu22.04 AS base
+
 ARG TARGETARCH
-
-ARG GRACE_BLACKWELL=0
 ARG BUILD_TYPE=all
 ARG BRANCH_TYPE=remote
+ARG GRACE_BLACKWELL=0
+
+ARG GRACE_BLACKWELL_DEEPEP_BRANCH=gb200_blog_part_2
 ARG DEEPEP_COMMIT=9af0e0d0e74f3577af1979c9b9e1ac2cad0104ee
 ARG FLASHMLA_COMMIT=1408756a88e52a25196b759eaf8db89d2b51b5a1
-ARG FAST_HADAMARD_TRANSFORM_COMMIT=7fd811c2b47f63b0b08d2582619f939e14dad77c
-ARG CMAKE_BUILD_PARALLEL_LEVEL=2
+
 ARG SGL_KERNEL_VERSION=0.3.16.post3
 ARG GDRCOPY_VERSION=2.5.1
 ARG NVSHMEM_VERSION=3.4.5
@@ -114,8 +115,7 @@
  && FLASHINFER_LOGGING_LEVEL=warning python3 -m flashinfer --download-cubin
 
 # Download NVSHMEM source files
-<<<<<<< HEAD
-# We use Tom's DeepEP fork for GB200 for now
+# We use Tom's DeepEP fork for GB200 for now; the 1fd57b0276311d035d16176bb0076426166e52f3 commit is https://github.com/fzyzcjy/DeepEP/tree/gb200_blog_part_2
 RUN set -eux; \
     if [ "${CUDA_VERSION%%.*}" = "13" ]; then \
       wget "https://github.com/NVIDIA/nvshmem/releases/download/v${NVSHMEM_VERSION}-0/nvshmem_src_cuda-all-all-${NVSHMEM_VERSION}.tar.gz"; \
@@ -127,16 +127,9 @@
     if [ "$GRACE_BLACKWELL" = "1" ]; then \
       git clone https://github.com/fzyzcjy/DeepEP.git && \
       cd DeepEP && \
-      git checkout 1b14ad661c7640137fcfe93cccb2694ede1220b0 && \
+      git checkout gb200_blog_part_2 && \
       sed -i 's/#define NUM_CPU_TIMEOUT_SECS 100/#define NUM_CPU_TIMEOUT_SECS 1000/' csrc/kernels/configs.cuh && \
       cd .. ; \
-=======
-# We use Tom's DeepEP fork for GB200 for now; the 1fd57b0276311d035d16176bb0076426166e52f3 commit is https://github.com/fzyzcjy/DeepEP/tree/gb200_blog_part_2
-RUN wget https://developer.download.nvidia.com/compute/redist/nvshmem/3.3.9/source/nvshmem_src_cuda12-all-all-3.3.9.tar.gz && \
-    if [ "$GRACE_BLACKWELL" = "1" ]; then \
-      git clone https://github.com/fzyzcjy/DeepEP.git \
-      && cd DeepEP && git checkout 1fd57b0276311d035d16176bb0076426166e52f3 && sed -i 's/#define NUM_CPU_TIMEOUT_SECS 100/#define NUM_CPU_TIMEOUT_SECS 1000/' csrc/kernels/configs.cuh && cd .. ; \
->>>>>>> c23eda85
     else \
       git clone https://github.com/deepseek-ai/DeepEP.git && \
       cd DeepEP && \
